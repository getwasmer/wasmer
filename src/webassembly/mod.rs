--- conflicted
+++ resolved
@@ -2,16 +2,11 @@
 
 use wasmer_runtime::{
     self as runtime,
-<<<<<<< HEAD
-    error::{CallResult, Result},
+    error::{CallResult, CallError, Result},
     import::ImportObject,
-=======
-    error::{CallResult, CallError, Result},
-    import::Imports,
->>>>>>> 1d51fa2c
     instance::Instance,
     module::Module,
-    types::{Value, Type},
+    types::{Value, Type, FuncSig},
 };
 use std::panic;
 use wasmer_emscripten::is_emscripten_module;
@@ -109,7 +104,7 @@
     Ok(())
 }
 
-/// Passes arguments from the host to the WebAssemblky instance.
+/// Passes arguments from the host to the WebAssembly instance.
 fn get_main_args(main_name: &str, _args: Vec<&str>, instance: &Instance) -> CallResult<Vec<Value>> {
     // Getting main function signature.
     let func_index = instance.get_func_index(main_name)?;
@@ -128,5 +123,11 @@
         return Ok(vec![])
     }
 
-    Err(CallError::BadMainSignature { found: params }.into())
+    Err(CallError::Signature {
+        expected: FuncSig {
+            params: vec![Type::I32, Type::I32],
+            returns: vec![]
+        },
+        found: params
+    }.into())
 }