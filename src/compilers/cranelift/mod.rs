<<<<<<< HEAD
use crate::runtime::Compiler;
use crate::runtime::Module;
use crate::webassembly;
use cranelift_codegen::isa::{CallConv, TargetFrontendConfig};
use cranelift_wasm::{
    translate_module, DefinedFuncIndex, FuncEnvironment as FuncEnvironmentTrait, FuncIndex,
    FuncTranslator, Global, GlobalIndex, GlobalVariable, Memory, MemoryIndex, ModuleEnvironment,
    ReturnMode, SignatureIndex, Table, TableIndex, WasmResult,
};
use std::sync::Arc;

use crate::webassembly::{Error, ErrorKind};

pub struct CraneliftCompiler {}

impl Compiler for CraneliftCompiler {
    fn compile(&self, wasm: &[u8]) -> Result<Arc<Module>, String> {
        debug!("webassembly - validating module");
        // TODO: This should be automatically validated when creating the Module
        webassembly::validate_or_error(&wasm).map_err(|err| format!("{}", err))?;

        let isa = webassembly::get_isa();

        debug!("webassembly - creating module");

        // TODO Implement Module with ModuleEnvironment
        //        let mut module = Module {
        //
        //        };
        //        translate_module(&buffer_source, &mut module)
        //            .map_err(|e| ErrorKind::CompileError(e.to_string()))?;

        debug!("webassembly - module created");
        unimplemented!()
=======
pub mod codegen;

use crate::runtime::{
    module::Module,
    backend::Compiler,
};
use std::sync::Arc;

struct Cranelift {}

impl Compiler for Cranelift {
    // Compiles towasm byte to module
    fn compile(&self, wasm: &[u8]) -> Result<Arc<Module>, String> {
        Ok(Arc::new(codegen::CraneliftModuleTrait::from_bytes(wasm)?))
>>>>>>> af3bfadb
    }
}<|MERGE_RESOLUTION|>--- conflicted
+++ resolved
@@ -1,39 +1,3 @@
-<<<<<<< HEAD
-use crate::runtime::Compiler;
-use crate::runtime::Module;
-use crate::webassembly;
-use cranelift_codegen::isa::{CallConv, TargetFrontendConfig};
-use cranelift_wasm::{
-    translate_module, DefinedFuncIndex, FuncEnvironment as FuncEnvironmentTrait, FuncIndex,
-    FuncTranslator, Global, GlobalIndex, GlobalVariable, Memory, MemoryIndex, ModuleEnvironment,
-    ReturnMode, SignatureIndex, Table, TableIndex, WasmResult,
-};
-use std::sync::Arc;
-
-use crate::webassembly::{Error, ErrorKind};
-
-pub struct CraneliftCompiler {}
-
-impl Compiler for CraneliftCompiler {
-    fn compile(&self, wasm: &[u8]) -> Result<Arc<Module>, String> {
-        debug!("webassembly - validating module");
-        // TODO: This should be automatically validated when creating the Module
-        webassembly::validate_or_error(&wasm).map_err(|err| format!("{}", err))?;
-
-        let isa = webassembly::get_isa();
-
-        debug!("webassembly - creating module");
-
-        // TODO Implement Module with ModuleEnvironment
-        //        let mut module = Module {
-        //
-        //        };
-        //        translate_module(&buffer_source, &mut module)
-        //            .map_err(|e| ErrorKind::CompileError(e.to_string()))?;
-
-        debug!("webassembly - module created");
-        unimplemented!()
-=======
 pub mod codegen;
 
 use crate::runtime::{
@@ -48,6 +12,5 @@
     // Compiles towasm byte to module
     fn compile(&self, wasm: &[u8]) -> Result<Arc<Module>, String> {
         Ok(Arc::new(codegen::CraneliftModuleTrait::from_bytes(wasm)?))
->>>>>>> af3bfadb
     }
 }