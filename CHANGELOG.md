# Changelog

*The format is based on [Keep a Changelog].*

[Keep a Changelog]: http://keepachangelog.com/en/1.0.0/


## **[Unreleased]**

<<<<<<< HEAD
### Changed

- [#1936](https://github.com/wasmerio/wasmer/pull/1936) Rename the `wasmer-engine-native` to `wasmer-engine-shared-library`
=======
### Added

* [#1894](https://github.com/wasmerio/wasmer/pull/1894) Added exports `wasmer::{CraneliftOptLevel, LLVMOptLevel}` to allow using `Cranelift::opt_level` and `LLVM::opt_level` directly via the `wasmer` crate

### Changed

### Fixed
>>>>>>> 8125cd33

## 1.0.0-beta2 - 2020-12-16

### Added
 
* [#1916](https://github.com/wasmerio/wasmer/pull/1916) Add the `WASMER_VERSION*` constants with the `wasmer_version*` functions in the Wasmer C API
* [#1867](https://github.com/wasmerio/wasmer/pull/1867) Added `Metering::get_remaining_points` and `Metering::set_remaining_points` 
* [#1881](https://github.com/wasmerio/wasmer/pull/1881) Added `UnsupportedTarget` error to `CompileError`
* [#1908](https://github.com/wasmerio/wasmer/pull/1908) Implemented `TryFrom<Value<T>>` for `i32`/`u32`/`i64`/`u64`/`f32`/`f64`
* [#1927](https://github.com/wasmerio/wasmer/pull/1927) Added mmap support in `Engine::deserialize_from_file` to speed up artifact loading
* [#1911](https://github.com/wasmerio/wasmer/pull/1911) Generalized signature type in `Function::new` and `Function::new_with_env` to accept owned and reference `FunctionType` as well as array pairs. This allows users to define signatures as constants. Implemented `From<([Type; $N], [Type; $M])>` for `FunctionType` to support this.

### Changed

- [#1865](https://github.com/wasmerio/wasmer/pull/1865) Require that implementors of `WasmerEnv` also implement `Send`, `Sync`, and `Clone`.
- [#1851](https://github.com/wasmerio/wasmer/pull/1851) Improve test suite and documentation of the Wasmer C API
- [#1874](https://github.com/wasmerio/wasmer/pull/1874) Set `CompilerConfig` to be owned (following wasm-c-api)
- [#1880](https://github.com/wasmerio/wasmer/pull/1880) Remove cmake dependency for tests
- [#1924](https://github.com/wasmerio/wasmer/pull/1924) Rename reference implementation `wasmer::Tunables` to `wasmer::BaseTunables`. Export trait `wasmer_engine::Tunables` as `wasmer::Tunables`.

### Fixed

- [#1865](https://github.com/wasmerio/wasmer/pull/1865) Fix memory leaks with host function environments.
- [#1870](https://github.com/wasmerio/wasmer/pull/1870) Fixed Trap instruction address maps in Singlepass
* [#1914](https://github.com/wasmerio/wasmer/pull/1914) Implemented `TryFrom<Bytes> for Pages` instead of `From<Bytes> for Pages` to properly handle overflow errors

## 1.0.0-beta1 - 2020-12-01

### Added

- [#1839](https://github.com/wasmerio/wasmer/pull/1839) Added support for Metering Middleware
- [#1837](https://github.com/wasmerio/wasmer/pull/1837) It is now possible to use exports of an `Instance` even after the `Instance` has been freed
- [#1831](https://github.com/wasmerio/wasmer/pull/1831) Added support for Apple Silicon chips (`arm64-apple-darwin`)
- [#1739](https://github.com/wasmerio/wasmer/pull/1739) Improved function environment setup via `WasmerEnv` proc macro.
- [#1649](https://github.com/wasmerio/wasmer/pull/1649) Add outline of migration to 1.0.0 docs.

### Changed

- [#1739](https://github.com/wasmerio/wasmer/pull/1739) Environments passed to host function- must now implement the `WasmerEnv` trait. You can implement it on your existing type with `#[derive(WasmerEnv)]`.
- [#1838](https://github.com/wasmerio/wasmer/pull/1838) Deprecate `WasiEnv::state_mut`: prefer `WasiEnv::state` instead.
- [#1663](https://github.com/wasmerio/wasmer/pull/1663) Function environments passed to host functions now must be passed by `&` instead of `&mut`. This is a breaking change. This change fixes a race condition when a host function is called from multiple threads. If you need mutability in your environment, consider using `std::sync::Mutex` or other synchronization primitives.
- [#1830](https://github.com/wasmerio/wasmer/pull/1830) Minimum supported Rust version bumped to 1.47.0
- [#1810](https://github.com/wasmerio/wasmer/pull/1810) Make the `state` field of `WasiEnv` public

### Fixed

- [#1857](https://github.com/wasmerio/wasmer/pull/1857) Fix dynamic function with new Environment API
- [#1855](https://github.com/wasmerio/wasmer/pull/1855) Fix memory leak when using `wat2wasm` in the C API, the function now takes its output parameter by pointer rather than returning an allocated `wasm_byte_vec_t`.
- [#1841](https://github.com/wasmerio/wasmer/pull/1841) We will now panic when attempting to use a native function with a captured env as a host function. Previously this would silently do the wrong thing. See [#1840](https://github.com/wasmerio/wasmer/pull/1840) for info about Wasmer's support of closures as host functions.
- [#1764](https://github.com/wasmerio/wasmer/pull/1764) Fix bug in WASI `path_rename` allowing renamed files to be 1 directory below a preopened directory.

## 1.0.0-alpha5 - 2020-11-06

### Added

- [#1761](https://github.com/wasmerio/wasmer/pull/1761) Implement the `wasm_trap_t**` argument of `wasm_instance_new` in the Wasm C API.
- [#1687](https://github.com/wasmerio/wasmer/pull/1687) Add basic table example; fix ownership of local memory and local table metadata in the VM.
- [#1751](https://github.com/wasmerio/wasmer/pull/1751) Implement `wasm_trap_t` inside a function declared with `wasm_func_new_with_env` in the Wasm C API.
- [#1741](https://github.com/wasmerio/wasmer/pull/1741) Implement `wasm_memory_type` in the Wasm C API.
- [#1736](https://github.com/wasmerio/wasmer/pull/1736) Implement `wasm_global_type` in the Wasm C API.
- [#1699](https://github.com/wasmerio/wasmer/pull/1699) Update `wasm.h` to its latest version.
- [#1685](https://github.com/wasmerio/wasmer/pull/1685) Implement `wasm_exporttype_delete` in the Wasm C API.
- [#1725](https://github.com/wasmerio/wasmer/pull/1725) Implement `wasm_func_type` in the Wasm C API.
- [#1715](https://github.com/wasmerio/wasmer/pull/1715) Register errors from `wasm_module_serialize` in the Wasm C API.
- [#1709](https://github.com/wasmerio/wasmer/pull/1709) Implement `wasm_module_name` and `wasm_module_set_name` in the Wasm(er) C API.
- [#1700](https://github.com/wasmerio/wasmer/pull/1700) Implement `wasm_externtype_copy` in the Wasm C API.
- [#1785](https://github.com/wasmerio/wasmer/pull/1785) Add more examples on the Rust API.
- [#1783](https://github.com/wasmerio/wasmer/pull/1783) Handle initialized but empty results in `wasm_func_call` in the Wasm C API.
- [#1780](https://github.com/wasmerio/wasmer/pull/1780) Implement new SIMD zero-extend loads in compiler-llvm.
- [#1754](https://github.com/wasmerio/wasmer/pull/1754) Implement aarch64 ABI for compiler-llvm.
- [#1693](https://github.com/wasmerio/wasmer/pull/1693) Add `wasmer create-exe` subcommand.

### Changed

- [#1772](https://github.com/wasmerio/wasmer/pull/1772) Remove lifetime parameter from `NativeFunc`.
- [#1762](https://github.com/wasmerio/wasmer/pull/1762) Allow the `=` sign in a WASI environment variable value.
- [#1710](https://github.com/wasmerio/wasmer/pull/1710) Memory for function call trampolines is now owned by the Artifact.
- [#1781](https://github.com/wasmerio/wasmer/pull/1781) Cranelift upgrade to 0.67.
- [#1777](https://github.com/wasmerio/wasmer/pull/1777) Wasmparser update to 0.65.
- [#1775](https://github.com/wasmerio/wasmer/pull/1775) Improve LimitingTunables implementation.
- [#1720](https://github.com/wasmerio/wasmer/pull/1720) Autodetect llvm regardless of architecture.

### Fixed

- [#1718](https://github.com/wasmerio/wasmer/pull/1718) Fix panic in the API in some situations when the memory's min bound was greater than the memory's max bound.
- [#1731](https://github.com/wasmerio/wasmer/pull/1731) In compiler-llvm always load before store, to trigger any traps before any bytes are written.

## 1.0.0-alpha4 - 2020-10-08

### Added
- [#1635](https://github.com/wasmerio/wasmer/pull/1635) Implement `wat2wasm` in the Wasm C API.
- [#1636](https://github.com/wasmerio/wasmer/pull/1636) Implement `wasm_module_validate` in the Wasm C API.
- [#1657](https://github.com/wasmerio/wasmer/pull/1657) Implement `wasm_trap_t` and `wasm_frame_t` for Wasm C API; add examples in Rust and C of exiting early with a host function.

### Fixed
- [#1690](https://github.com/wasmerio/wasmer/pull/1690) Fix `wasm_memorytype_limits` where `min` and `max` represents pages, not bytes. Additionally, fixes the max limit sentinel value.
- [#1671](https://github.com/wasmerio/wasmer/pull/1671) Fix probestack firing inappropriately, and sometimes over/under allocating stack.
- [#1660](https://github.com/wasmerio/wasmer/pull/1660) Fix issue preventing map-dir aliases starting with `/` from working properly.
- [#1624](https://github.com/wasmerio/wasmer/pull/1624) Add Value::I32/Value::I64 converters from unsigned ints.

### Changed
- [#1682](https://github.com/wasmerio/wasmer/pull/1682) Improve error reporting when making a memory with invalid settings.
- [#1691](https://github.com/wasmerio/wasmer/pull/1691) Bump minimum supported Rust version to 1.46.0
- [#1645](https://github.com/wasmerio/wasmer/pull/1645) Move the install script to https://github.com/wasmerio/wasmer-install

## 1.0.0-alpha3 - 2020-09-14

### Fixed

- [#1620](https://github.com/wasmerio/wasmer/pull/1620) Fix bug causing the Wapm binary to not be packaged with the release
- [#1619](https://github.com/wasmerio/wasmer/pull/1619) Improve error message in engine-native when C compiler is missing

## 1.0.0-alpha02.0 - 2020-09-11

### Added

- [#1566](https://github.com/wasmerio/wasmer/pull/1566) Add support for opening special Unix files to the WASI FS

### Fixed

- [#1602](https://github.com/wasmerio/wasmer/pull/1602) Fix panic when calling host functions with negative numbers in certain situations
- [#1590](https://github.com/wasmerio/wasmer/pull/1590) Fix soundness issue in API of vm::Global

## TODO: 1.0.0-alpha01.0

- Wasmer refactor lands

## 0.17.1 - 2020-06-24

### Changed
- [#1439](https://github.com/wasmerio/wasmer/pull/1439) Move `wasmer-interface-types` into its own repository

### Fixed

- [#1554](https://github.com/wasmerio/wasmer/pull/1554) Update supported stable Rust version to 1.45.2.
- [#1552](https://github.com/wasmerio/wasmer/pull/1552) Disable `sigint` handler by default.

## 0.17.0 - 2020-05-11

### Added
- [#1331](https://github.com/wasmerio/wasmer/pull/1331) Implement the `record` type and instrutions for WIT
- [#1345](https://github.com/wasmerio/wasmer/pull/1345) Adding ARM testing in Azure Pipelines
- [#1329](https://github.com/wasmerio/wasmer/pull/1329) New numbers and strings instructions for WIT
- [#1285](https://github.com/wasmerio/wasmer/pull/1285) Greatly improve errors in `wasmer-interface-types`
- [#1303](https://github.com/wasmerio/wasmer/pull/1303) NaN canonicalization for singlepass backend.
- [#1313](https://github.com/wasmerio/wasmer/pull/1313) Add new high-level public API through `wasmer` crate. Includes many updates including:
  - Minor improvement: `imports!` macro now handles no trailing comma as well as a trailing comma in namespaces and between namespaces.
  - New methods on `Module`: `exports`, `imports`, and `custom_sections`.
  - New way to get exports from an instance with `let func_name: Func<i32, i64> = instance.exports.get("func_name");`.
  - Improved `Table` APIs including `set` which now allows setting functions directly.  TODO: update this more if `Table::get` gets made public in this PR
  - TODO: finish the list of changes here
- [#1305](https://github.com/wasmerio/wasmer/pull/1305) Handle panics from DynamicFunc.
- [#1300](https://github.com/wasmerio/wasmer/pull/1300) Add support for multiple versions of WASI tests: wasitests now test all versions of WASI.
- [#1292](https://github.com/wasmerio/wasmer/pull/1292) Experimental Support for Android (x86_64 and AArch64)

### Fixed
- [#1283](https://github.com/wasmerio/wasmer/pull/1283) Workaround for floating point arguments and return values in `DynamicFunc`s.

### Changed
- [#1401](https://github.com/wasmerio/wasmer/pull/1401) Make breaking change to `RuntimeError`: `RuntimeError` is now more explicit about its possible error values allowing for better insight into why a call into Wasm failed.
- [#1382](https://github.com/wasmerio/wasmer/pull/1382) Refactored test infranstructure (part 2)
- [#1380](https://github.com/wasmerio/wasmer/pull/1380) Refactored test infranstructure (part 1)
- [#1357](https://github.com/wasmerio/wasmer/pull/1357) Refactored bin commands into separate files
- [#1335](https://github.com/wasmerio/wasmer/pull/1335) Change mutability of `memory` to `const` in `wasmer_memory_data_length` in the C API
- [#1332](https://github.com/wasmerio/wasmer/pull/1332) Add option to `CompilerConfig` to force compiler IR verification off even when `debug_assertions` are enabled. This can be used to make debug builds faster, which may be important if you're creating a library that wraps Wasmer and depend on the speed of debug builds.
- [#1320](https://github.com/wasmerio/wasmer/pull/1320) Change `custom_sections` field in `ModuleInfo` to be more standards compliant by allowing multiple custom sections with the same name. To get the old behavior with the new API, you can add `.last().unwrap()` to accesses. For example, `module_info.custom_sections["custom_section_name"].last().unwrap()`.
- [#1301](https://github.com/wasmerio/wasmer/pull/1301) Update supported stable Rust version to 1.41.1.

## 0.16.2 - 2020-03-11

### Fixed

- [#1294](https://github.com/wasmerio/wasmer/pull/1294) Fix bug related to system calls in WASI that rely on reading from WasmPtrs as arrays of length 0. `WasmPtr` will now succeed on length 0 arrays again.

## 0.16.1 - 2020-03-11

### Fixed

- [#1291](https://github.com/wasmerio/wasmer/pull/1291) Fix installation packaging script to package the `wax` command.

## 0.16.0 - 2020-03-11

### Added
- [#1286](https://github.com/wasmerio/wasmer/pull/1286) Updated Windows Wasmer icons. Add wax
- [#1284](https://github.com/wasmerio/wasmer/pull/1284) Implement string and memory instructions in `wasmer-interface-types`

### Fixed
- [#1272](https://github.com/wasmerio/wasmer/pull/1272) Fix off-by-one error bug when accessing memory with a `WasmPtr` that contains the last valid byte of memory. Also changes the behavior of `WasmPtr<T, Array>` with a length of 0 and `WasmPtr<T>` where `std::mem::size_of::<T>()` is 0 to always return `None`

## 0.15.0 - 2020-03-04

- [#1263](https://github.com/wasmerio/wasmer/pull/1263) Changed the behavior of some WASI syscalls to now handle preopened directories more properly. Changed default `--debug` logging to only show Wasmer-related messages.
- [#1217](https://github.com/wasmerio/wasmer/pull/1217) Polymorphic host functions based on dynamic trampoline generation.
- [#1252](https://github.com/wasmerio/wasmer/pull/1252) Allow `/` in wasi `--mapdir` wasm path.
- [#1212](https://github.com/wasmerio/wasmer/pull/1212) Add support for GDB JIT debugging:
  - Add `--generate-debug-info` and `-g` flags to `wasmer run` to generate debug information during compilation. The debug info is passed via the GDB JIT interface to a debugger to allow source-level debugging of Wasm files. Currently only available on clif-backend.
  - Break public middleware APIs: there is now a `source_loc` parameter that should be passed through if applicable.
  - Break compiler trait methods such as `feed_local`, `feed_event` as well as `ModuleCodeGenerator::finalize`.

## 0.14.1 - 2020-02-24

- [#1245](https://github.com/wasmerio/wasmer/pull/1245) Use Ubuntu 16.04 in CI so that we use an earlier version of GLIBC.
- [#1234](https://github.com/wasmerio/wasmer/pull/1234) Check for unused excluded spectest failures.
- [#1232](https://github.com/wasmerio/wasmer/pull/1232) `wasmer-interface-types` has a WAT decoder.

## 0.14.0 - 2020-02-20

- [#1233](https://github.com/wasmerio/wasmer/pull/1233) Improved Wasmer C API release artifacts.
- [#1216](https://github.com/wasmerio/wasmer/pull/1216) `wasmer-interface-types` receives a binary encoder.
- [#1228](https://github.com/wasmerio/wasmer/pull/1228) Singlepass cleanup: Resolve several FIXMEs and remove protect_unix.
- [#1218](https://github.com/wasmerio/wasmer/pull/1218) Enable Cranelift verifier in debug mode. Fix bug with table indices being the wrong type.
- [#787](https://github.com/wasmerio/wasmer/pull/787) New crate `wasmer-interface-types` to implement WebAssembly Interface Types.
- [#1213](https://github.com/wasmerio/wasmer/pull/1213) Fixed WASI `fdstat` to detect `isatty` properly.
- [#1192](https://github.com/wasmerio/wasmer/pull/1192) Use `ExceptionCode` for error representation.
- [#1191](https://github.com/wasmerio/wasmer/pull/1191) Fix singlepass miscompilation on `Operator::CallIndirect`.
- [#1180](https://github.com/wasmerio/wasmer/pull/1180) Fix compilation for target `x86_64-unknown-linux-musl`.
- [#1170](https://github.com/wasmerio/wasmer/pull/1170) Improve the WasiFs builder API with convenience methods for overriding stdin, stdout, and stderr as well as a new sub-builder for controlling the permissions and properties of preopened directories.  Also breaks that implementations of `WasiFile` must be `Send` -- please file an issue if this change causes you any issues.
- [#1161](https://github.com/wasmerio/wasmer/pull/1161) Require imported functions to be `Send`. This is a breaking change that fixes a soundness issue in the API.
- [#1140](https://github.com/wasmerio/wasmer/pull/1140) Use [`blake3`](https://github.com/BLAKE3-team/BLAKE3) as default hashing algorithm for caching.
- [#1129](https://github.com/wasmerio/wasmer/pull/1129) Standard exception types for singlepass backend.

## 0.13.1 - 2020-01-16
- Fix bug in wapm related to the `package.wasmer_extra_flags` entry in the manifest

## 0.13.0 - 2020-01-15

Special thanks to [@repi](https://github.com/repi) and [@srenatus](https://github.com/srenatus) for their contributions!

- [#1153](https://github.com/wasmerio/wasmer/pull/1153) Added Wasmex, an Elixir language integration, to the README
- [#1133](https://github.com/wasmerio/wasmer/pull/1133) New `wasmer_trap` function in the C API, to properly error from within a host function
- [#1147](https://github.com/wasmerio/wasmer/pull/1147) Remove `log` and `trace` macros from `wasmer-runtime-core`, remove `debug` and `trace` features from `wasmer-*` crates, use the `log` crate for logging and use `fern` in the Wasmer CLI binary to output log messages.  Colorized output will be enabled automatically if printing to a terminal, to force colorization on or off, set the `WASMER_COLOR` environment variable to `true` or `false`.
- [#1128](https://github.com/wasmerio/wasmer/pull/1128) Fix a crash when a host function is missing and the `allow_missing_functions` flag is enabled
- [#1099](https://github.com/wasmerio/wasmer/pull/1099) Remove `backend::Backend` from `wasmer_runtime_core`
- [#1097](https://github.com/wasmerio/wasmer/pull/1097) Move inline breakpoint outside of runtime backend
- [#1095](https://github.com/wasmerio/wasmer/pull/1095) Update to cranelift 0.52.
- [#1092](https://github.com/wasmerio/wasmer/pull/1092) Add `get_utf8_string_with_nul` to `WasmPtr` to read nul-terminated strings from memory.
- [#1071](https://github.com/wasmerio/wasmer/pull/1071) Add support for non-trapping float-to-int conversions, enabled by default.

## 0.12.0 - 2019-12-18

Special thanks to [@ethanfrey](https://github.com/ethanfrey), [@AdamSLevy](https://github.com/AdamSLevy), [@Jasper-Bekkers](https://github.com/Jasper-Bekkers), [@srenatus](https://github.com/srenatus) for their contributions!

- [#1078](https://github.com/wasmerio/wasmer/pull/1078) Increase the maximum number of parameters `Func` can take
- [#1062](https://github.com/wasmerio/wasmer/pull/1062) Expose some opt-in Emscripten functions to the C API
- [#1032](https://github.com/wasmerio/wasmer/pull/1032) Change the signature of the Emscripten `abort` function to work with Emscripten 1.38.30
- [#1060](https://github.com/wasmerio/wasmer/pull/1060) Test the capi with all the backends
- [#1069](https://github.com/wasmerio/wasmer/pull/1069) Add function `get_memory_and_data` to `Ctx` to help prevent undefined behavior and mutable aliasing. It allows accessing memory while borrowing data mutably for the `Ctx` lifetime. This new function is now being used in `wasmer-wasi`.
- [#1058](https://github.com/wasmerio/wasmer/pull/1058) Fix minor panic issue when `wasmer::compile_with` called with llvm backend.
- [#858](https://github.com/wasmerio/wasmer/pull/858) Minor panic fix when wasmer binary with `loader` option run a module without exported `_start` function.
- [#1056](https://github.com/wasmerio/wasmer/pull/1056) Improved `--invoke` args parsing (supporting `i32`, `i64`, `f32` and `f32`) in Wasmer CLI
- [#1054](https://github.com/wasmerio/wasmer/pull/1054) Improve `--invoke` output in Wasmer CLI
- [#1053](https://github.com/wasmerio/wasmer/pull/1053) For RuntimeError and breakpoints, use Box<Any + Send> instead of Box<Any>.
- [#1052](https://github.com/wasmerio/wasmer/pull/1052) Fix minor panic and improve Error handling in singlepass backend.
- [#1050](https://github.com/wasmerio/wasmer/pull/1050) Attach C & C++ headers to releases.
- [#1033](https://github.com/wasmerio/wasmer/pull/1033) Set cranelift backend as default compiler backend again, require at least one backend to be enabled for Wasmer CLI
- [#1044](https://github.com/wasmerio/wasmer/pull/1044) Enable AArch64 support in the LLVM backend.
- [#1030](https://github.com/wasmerio/wasmer/pull/1030) Ability to generate `ImportObject` for a specific version WASI version with the C API.
- [#1028](https://github.com/wasmerio/wasmer/pull/1028) Introduce strict/non-strict modes for `get_wasi_version`
- [#1029](https://github.com/wasmerio/wasmer/pull/1029) Add the “floating” `WasiVersion::Latest` version.
- [#1006](https://github.com/wasmerio/wasmer/pull/1006) Fix minor panic issue when `wasmer::compile_with` called with llvm backend
- [#1009](https://github.com/wasmerio/wasmer/pull/1009) Enable LLVM verifier for all tests, add new llvm-backend-tests crate.
- [#1022](https://github.com/wasmerio/wasmer/pull/1022) Add caching support for Singlepass backend.
- [#1004](https://github.com/wasmerio/wasmer/pull/1004) Add the Auto backend to enable to adapt backend usage depending on wasm file executed.
- [#1068](https://github.com/wasmerio/wasmer/pull/1068) Various cleanups for the singlepass backend on AArch64.

## 0.11.0 - 2019-11-22

- [#713](https://github.com/wasmerio/wasmer/pull/713) Add AArch64 support for singlepass.
- [#995](https://github.com/wasmerio/wasmer/pull/995) Detect when a global is read without being initialized (emit a proper error instead of panicking)
- [#996](https://github.com/wasmerio/wasmer/pull/997) Refactored spectests, emtests and wasitests to use default compiler logic
- [#992](https://github.com/wasmerio/wasmer/pull/992) Updates WAPM version to 0.4.1, fix arguments issue introduced in #990
- [#990](https://github.com/wasmerio/wasmer/pull/990) Default wasmer CLI to `run`.  Wasmer will now attempt to parse unrecognized command line options as if they were applied to the run command: `wasmer mywasm.wasm --dir=.` now works!
- [#987](https://github.com/wasmerio/wasmer/pull/987) Fix `runtime-c-api` header files when compiled by gnuc.
- [#957](https://github.com/wasmerio/wasmer/pull/957) Change the meaning of `wasmer_wasi::is_wasi_module` to detect any type of WASI module, add support for new wasi snapshot_preview1
- [#934](https://github.com/wasmerio/wasmer/pull/934) Simplify float expressions in the LLVM backend.

## 0.10.2 - 2019-11-18

- [#968](https://github.com/wasmerio/wasmer/pull/968) Added `--invoke` option to the command
- [#964](https://github.com/wasmerio/wasmer/pull/964) Enable cross-compilation for specific target
- [#971](https://github.com/wasmerio/wasmer/pull/971) In LLVM backend, use unaligned loads and stores for non-atomic accesses to wasmer memory.
- [#960](https://github.com/wasmerio/wasmer/pull/960) Fix `runtime-c-api` header files when compiled by clang.
- [#925](https://github.com/wasmerio/wasmer/pull/925) Host functions can be closures with a captured environment.
- [#917](https://github.com/wasmerio/wasmer/pull/917) Host functions (aka imported functions) may not have `&mut vm::Ctx` as first argument, i.e. the presence of the `&mut vm::Ctx` argument is optional.
- [#915](https://github.com/wasmerio/wasmer/pull/915) All backends share the same definition of `Trampoline` (defined in `wasmer-runtime-core`).

## 0.10.1 - 2019-11-11

- [#952](https://github.com/wasmerio/wasmer/pull/952) Use C preprocessor to properly hide trampoline functions on Windows and non-x86_64 targets.

## 0.10.0 - 2019-11-11

Special thanks to [@newpavlov](https://github.com/newpavlov) and [@Maxgy](https://github.com/Maxgy) for their contributions!

- [#942](https://github.com/wasmerio/wasmer/pull/942) Deny missing docs in runtime core and add missing docs
- [#939](https://github.com/wasmerio/wasmer/pull/939) Fix bug causing attempts to append to files with WASI to delete the contents of the file
- [#940](https://github.com/wasmerio/wasmer/pull/940) Update supported Rust version to 1.38+
- [#923](https://github.com/wasmerio/wasmer/pull/923) Fix memory leak in the C API caused by an incorrect cast in `wasmer_trampoline_buffer_destroy`
- [#921](https://github.com/wasmerio/wasmer/pull/921) In LLVM backend, annotate all memory accesses with TBAA metadata.
- [#883](https://github.com/wasmerio/wasmer/pull/883) Allow floating point operations to have arbitrary inputs, even including SNaNs.
- [#856](https://github.com/wasmerio/wasmer/pull/856) Expose methods in the runtime C API to get a WASI import object

## 0.9.0 - 2019-10-23

Special thanks to @alocquet for their contributions!

- [#898](https://github.com/wasmerio/wasmer/pull/898) State tracking is now disabled by default in the LLVM backend. It can be enabled with `--track-state`.
- [#861](https://github.com/wasmerio/wasmer/pull/861) Add descriptions to `unimplemented!` macro in various places
- [#897](https://github.com/wasmerio/wasmer/pull/897) Removes special casing of stdin, stdout, and stderr in WASI.  Closing these files now works.  Removes `stdin`, `stdout`, and `stderr` from `WasiFS`, replaced by the methods `stdout`, `stdout_mut`, and so on.
- [#863](https://github.com/wasmerio/wasmer/pull/863) Fix min and max for cases involving NaN and negative zero when using the LLVM backend.

## 0.8.0 - 2019-10-02

Special thanks to @jdanford for their contributions!

- [#850](https://github.com/wasmerio/wasmer/pull/850) New `WasiStateBuilder` API. small, add misc. breaking changes to existing API (for example, changing the preopen dirs arg on `wasi::generate_import_object` from `Vec<String>` to `Vec<Pathbuf>`)
- [#852](https://github.com/wasmerio/wasmer/pull/852) Make minor grammar/capitalization fixes to README.md
- [#841](https://github.com/wasmerio/wasmer/pull/841) Slightly improve rustdoc documentation and small updates to outdated info in readme files
- [#836](https://github.com/wasmerio/wasmer/pull/836) Update Cranelift fork version to `0.44.0`
- [#839](https://github.com/wasmerio/wasmer/pull/839) Change supported version to stable Rust 1.37+
- [#834](https://github.com/wasmerio/wasmer/pull/834) Fix panic when unwraping `wasmer` arguments
- [#835](https://github.com/wasmerio/wasmer/pull/835) Add parallel execution example (independent instances created from the same `ImportObject` and `Module` run with rayon)
- [#834](https://github.com/wasmerio/wasmer/pull/834) Fix panic when parsing numerical arguments for no-ABI targets run with the wasmer binary
- [#833](https://github.com/wasmerio/wasmer/pull/833) Add doc example of using ImportObject's new `maybe_with_namespace` method
- [#832](https://github.com/wasmerio/wasmer/pull/832) Delete unused runtime ABI
- [#809](https://github.com/wasmerio/wasmer/pull/809) Fix bugs leading to panics in `LocalBacking`.
- [#831](https://github.com/wasmerio/wasmer/pull/831) Add support for atomic operations, excluding wait and notify, to singlepass.
- [#822](https://github.com/wasmerio/wasmer/pull/822) Update Cranelift fork version to `0.43.1`
- [#829](https://github.com/wasmerio/wasmer/pull/829) Fix deps on `make bench-*` commands; benchmarks don't compile other backends now
- [#807](https://github.com/wasmerio/wasmer/pull/807) Implement Send for `Instance`, breaking change on `ImportObject`, remove method `get_namespace` replaced with `with_namespace` and `maybe_with_namespace`
- [#817](https://github.com/wasmerio/wasmer/pull/817) Add document for tracking features across backends and language integrations, [docs/feature_matrix.md]
- [#823](https://github.com/wasmerio/wasmer/issues/823) Improved Emscripten / WASI integration
- [#821](https://github.com/wasmerio/wasmer/issues/821) Remove patch version on most deps Cargo manifests.  This gives Wasmer library users more control over which versions of the deps they use.
- [#820](https://github.com/wasmerio/wasmer/issues/820) Remove null-pointer checks in `WasmPtr` from runtime-core, re-add them in Emscripten
- [#803](https://github.com/wasmerio/wasmer/issues/803) Add method to `Ctx` to invoke functions by their `TableIndex`
- [#790](https://github.com/wasmerio/wasmer/pull/790) Fix flaky test failure with LLVM, switch to large code model.
- [#788](https://github.com/wasmerio/wasmer/pull/788) Use union merge on the changelog file.
- [#785](https://github.com/wasmerio/wasmer/pull/785) Include Apache license file for spectests.
- [#786](https://github.com/wasmerio/wasmer/pull/786) In the LLVM backend, lower atomic wasm operations to atomic machine instructions.
- [#784](https://github.com/wasmerio/wasmer/pull/784) Fix help string for wasmer run.

## 0.7.0 - 2019-09-12

Special thanks to @YaronWittenstein @penberg for their contributions.

- [#776](https://github.com/wasmerio/wasmer/issues/776) Allow WASI preopened fds to be closed
- [#774](https://github.com/wasmerio/wasmer/issues/774) Add more methods to the `WasiFile` trait
- [#772](https://github.com/wasmerio/wasmer/issues/772) [#770](https://github.com/wasmerio/wasmer/issues/770) Handle more internal failures by passing back errors
- [#756](https://github.com/wasmerio/wasmer/issues/756) Allow NULL parameter and 0 arity in `wasmer_export_func_call` C API
- [#747](https://github.com/wasmerio/wasmer/issues/747) Return error instead of panicking on traps when using the Wasmer binary
- [#741](https://github.com/wasmerio/wasmer/issues/741) Add validate Wasm fuzz target
- [#733](https://github.com/wasmerio/wasmer/issues/733) Remove dependency on compiler backends for `middleware-common`
- [#732](https://github.com/wasmerio/wasmer/issues/732) [#731](https://github.com/wasmerio/wasmer/issues/731) WASI bug fixes and improvements
- [#726](https://github.com/wasmerio/wasmer/issues/726) Add serialization and deserialization for Wasi State
- [#716](https://github.com/wasmerio/wasmer/issues/716) Improve portability of install script
- [#714](https://github.com/wasmerio/wasmer/issues/714) Add Code of Conduct
- [#708](https://github.com/wasmerio/wasmer/issues/708) Remove unconditional dependency on Cranelift in the C API
- [#703](https://github.com/wasmerio/wasmer/issues/703) Fix compilation on AArch64 Linux
- [#702](https://github.com/wasmerio/wasmer/issues/702) Add SharedMemory to Wasmer. Add `--enable-threads` flag, add partial implementation of atomics to LLVM backend.
- [#698](https://github.com/wasmerio/wasmer/issues/698) [#690](https://github.com/wasmerio/wasmer/issues/690) [#687](https://github.com/wasmerio/wasmer/issues/690) Fix panics in Emscripten
- [#689](https://github.com/wasmerio/wasmer/issues/689) Replace `wasmer_runtime_code::memory::Atomic` with `std::sync::atomic` atomics, changing its interface
- [#680](https://github.com/wasmerio/wasmer/issues/680) [#673](https://github.com/wasmerio/wasmer/issues/673) [#669](https://github.com/wasmerio/wasmer/issues/669) [#660](https://github.com/wasmerio/wasmer/issues/660) [#659](https://github.com/wasmerio/wasmer/issues/659) Misc. runtime and singlepass fixes
- [#677](https://github.com/wasmerio/wasmer/issues/677) [#675](https://github.com/wasmerio/wasmer/issues/675) [#674](https://github.com/wasmerio/wasmer/issues/674) LLVM backend fixes and improvements
- [#671](https://github.com/wasmerio/wasmer/issues/671) Implement fs polling in `wasi::poll_oneoff` for Unix-like platforms
- [#656](https://github.com/wasmerio/wasmer/issues/656) Move CI to Azure Pipelines
- [#650](https://github.com/wasmerio/wasmer/issues/650) Implement `wasi::path_rename`, improve WASI FS public api, and allow open files to exist even when the underlying file is deleted
- [#643](https://github.com/wasmerio/wasmer/issues/643) Implement `wasi::path_symlink` and improve WASI FS public api IO error reporting
- [#608](https://github.com/wasmerio/wasmer/issues/608) Implement wasi syscalls `fd_allocate`, `fd_sync`, `fd_pread`, `path_link`, `path_filestat_set_times`; update WASI fs API in a WIP way; reduce coupling of WASI code to host filesystem; make debug messages from WASI more readable; improve rights-checking when calling syscalls; implement reference counting on inodes; misc bug fixes and improvements
- [#616](https://github.com/wasmerio/wasmer/issues/616) Create the import object separately from instance instantiation in `runtime-c-api`
- [#620](https://github.com/wasmerio/wasmer/issues/620) Replace one `throw()` with `noexcept` in llvm backend
- [#618](https://github.com/wasmerio/wasmer/issues/618) Implement `InternalEvent::Breakpoint` in the llvm backend to allow metering in llvm
- [#615](https://github.com/wasmerio/wasmer/issues/615) Eliminate `FunctionEnvironment` construction in `feed_event()` speeding up to 70% of compilation in clif
- [#609](https://github.com/wasmerio/wasmer/issues/609) Update dependencies
- [#602](https://github.com/wasmerio/wasmer/issues/602) C api extract instance context from instance
- [#590](https://github.com/wasmerio/wasmer/issues/590) Error visibility changes in wasmer-c-api
- [#589](https://github.com/wasmerio/wasmer/issues/589) Make `wasmer_byte_array` fields `public` in wasmer-c-api

## 0.6.0 - 2019-07-31
- [#603](https://github.com/wasmerio/wasmer/pull/603) Update Wapm-cli, bump version numbers
- [#595](https://github.com/wasmerio/wasmer/pull/595) Add unstable public API for interfacing with the WASI file system in plugin-like usecases
- [#598](https://github.com/wasmerio/wasmer/pull/598) LLVM Backend is now supported in Windows
- [#599](https://github.com/wasmerio/wasmer/pull/599) Fix llvm backend failures in fat spec tests and simd_binaryen spec test.
- [#579](https://github.com/wasmerio/wasmer/pull/579) Fix bug in caching with LLVM and Singlepass backends.
  Add `default-backend-singlepass`, `default-backend-llvm`, and `default-backend-cranelift` features to `wasmer-runtime`
  to control the `default_compiler()` function (this is a breaking change).  Add `compiler_for_backend` function in `wasmer-runtime`
- [#561](https://github.com/wasmerio/wasmer/pull/561) Call the `data_finalizer` field on the `Ctx`
- [#576](https://github.com/wasmerio/wasmer/pull/576) fix `Drop` of uninit `Ctx`
- [#542](https://github.com/wasmerio/wasmer/pull/542) Add SIMD support to Wasmer (LLVM backend only)
  - Updates LLVM to version 8.0

## 0.5.7 - 2019-07-23
- [#575](https://github.com/wasmerio/wasmer/pull/575) Prepare for release; update wapm to 0.3.6
- [#555](https://github.com/wasmerio/wasmer/pull/555) WASI filesystem rewrite.  Major improvements
  - adds virtual root showing all preopened directories
  - improved sandboxing and code-reuse
  - symlinks work in a lot more situations
  - many misc. improvements to most syscalls touching the filesystem

## 0.5.6 - 2019-07-16
- [#565](https://github.com/wasmerio/wasmer/pull/565) Update wapm and bump version to 0.5.6
- [#563](https://github.com/wasmerio/wasmer/pull/563) Improve wasi testing infrastructure
  - fixes arg parsing from comments & fixes the mapdir test to have the native code doing the same thing as the WASI code
  - makes wasitests-generate output stdout/stderr by default & adds function to print stdout and stderr for a command if it fails
  - compiles wasm with size optimizations & strips generated wasm with wasm-strip
- [#554](https://github.com/wasmerio/wasmer/pull/554) Finish implementation of `wasi::fd_seek`, fix bug in filestat
- [#550](https://github.com/wasmerio/wasmer/pull/550) Fix singlepass compilation error with `imul` instruction


## 0.5.5 - 2019-07-10
- [#541](https://github.com/wasmerio/wasmer/pull/541) Fix dependency graph by making separate test crates; ABI implementations should not depend on compilers. Add Cranelift fork as git submodule of clif-backend
- [#537](https://github.com/wasmerio/wasmer/pull/537) Add hidden flag (`--cache-key`) to use prehashed key into the compiled wasm cache and change compiler backend-specific caching to use directories
- [#536](https://github.com/wasmerio/wasmer/pull/536) ~Update cache to use compiler backend name in cache key~

## 0.5.4 - 2019-07-06
- [#529](https://github.com/wasmerio/wasmer/pull/529) Updates the Wasm Interface library, which is used by wapm, with bug fixes and error message improvements

## 0.5.3 - 2019-07-03
- [#523](https://github.com/wasmerio/wasmer/pull/523) Update wapm version to fix bug related to signed packages in the global namespace and locally-stored public keys

## 0.5.2 - 2019-07-02
- [#516](https://github.com/wasmerio/wasmer/pull/516) Add workaround for singlepass miscompilation on GetLocal
- [#521](https://github.com/wasmerio/wasmer/pull/521) Update Wapm-cli, bump version numbers
- [#518](https://github.com/wasmerio/wasmer/pull/518) Update Cranelift and WasmParser
- [#514](https://github.com/wasmerio/wasmer/pull/514) [#519](https://github.com/wasmerio/wasmer/pull/519) Improved Emscripten network related calls, added a null check to `WasmPtr`
- [#515](https://github.com/wasmerio/wasmer/pull/515) Improved Emscripten dyncalls
- [#513](https://github.com/wasmerio/wasmer/pull/513) Fix emscripten lseek implementation.
- [#510](https://github.com/wasmerio/wasmer/pull/510) Simplify construction of floating point constants in LLVM backend. Fix LLVM assertion failure due to definition of %ctx.

## 0.5.1 - 2019-06-24
- [#508](https://github.com/wasmerio/wasmer/pull/508) Update wapm version, includes bug fixes

## 0.5.0 - 2019-06-17

- [#471](https://github.com/wasmerio/wasmer/pull/471) Added missing functions to run Python. Improved Emscripten bindings
- [#494](https://github.com/wasmerio/wasmer/pull/494) Remove deprecated type aliases from libc in the runtime C API
- [#493](https://github.com/wasmerio/wasmer/pull/493) `wasmer_module_instantiate` has better error messages in the runtime C API
- [#474](https://github.com/wasmerio/wasmer/pull/474) Set the install name of the dylib to `@rpath`
- [#490](https://github.com/wasmerio/wasmer/pull/490) Add MiddlewareChain and StreamingCompiler to runtime
- [#487](https://github.com/wasmerio/wasmer/pull/487) Fix stack offset check in singlepass backend
- [#450](https://github.com/wasmerio/wasmer/pull/450) Added Metering
- [#481](https://github.com/wasmerio/wasmer/pull/481) Added context trampoline into runtime
- [#484](https://github.com/wasmerio/wasmer/pull/484) Fix bugs in emscripten socket syscalls
- [#476](https://github.com/wasmerio/wasmer/pull/476) Fix bug with wasi::environ_get, fix off by one error in wasi::environ_sizes_get
- [#470](https://github.com/wasmerio/wasmer/pull/470) Add mapdir support to Emscripten, implement getdents for Unix
- [#467](https://github.com/wasmerio/wasmer/pull/467) `wasmer_instantiate` returns better error messages in the runtime C API
- [#463](https://github.com/wasmerio/wasmer/pull/463) Fix bug in WASI path_open allowing one level above preopened dir to be accessed
- [#461](https://github.com/wasmerio/wasmer/pull/461) Prevent passing negative lengths in various places in the runtime C API
- [#459](https://github.com/wasmerio/wasmer/pull/459) Add monotonic and real time clocks for wasi on windows
- [#447](https://github.com/wasmerio/wasmer/pull/447) Add trace macro (`--features trace`) for more verbose debug statements
- [#451](https://github.com/wasmerio/wasmer/pull/451) Add `--mapdir=src:dest` flag to rename host directories in the guest context
- [#457](https://github.com/wasmerio/wasmer/pull/457) Implement file metadata for WASI, fix bugs in WASI clock code for Unix platforms

## 0.4.2 - 2019-05-16

- [#416](https://github.com/wasmerio/wasmer/pull/416) Remote code loading framework
- [#449](https://github.com/wasmerio/wasmer/pull/449) Fix bugs: opening host files in filestat and opening with write permissions unconditionally in path_open
- [#442](https://github.com/wasmerio/wasmer/pull/442) Misc. WASI FS fixes and implement readdir
- [#440](https://github.com/wasmerio/wasmer/pull/440) Fix type mismatch between `wasmer_instance_call` and `wasmer_export_func_*_arity` functions in the runtime C API.
- [#269](https://github.com/wasmerio/wasmer/pull/269) Add better runtime docs
- [#432](https://github.com/wasmerio/wasmer/pull/432) Fix returned value of `wasmer_last_error_message` in the runtime C API
- [#429](https://github.com/wasmerio/wasmer/pull/429) Get wasi::path_filestat_get working for some programs; misc. minor WASI FS improvements
- [#413](https://github.com/wasmerio/wasmer/pull/413) Update LLVM backend to use new parser codegen traits

## 0.4.1 - 2019-05-06

- [#426](https://github.com/wasmerio/wasmer/pull/426) Update wapm-cli submodule, bump version to 0.4.1
- [#422](https://github.com/wasmerio/wasmer/pull/422) Improved Emscripten functions to run optipng and pngquant compiled to wasm
- [#409](https://github.com/wasmerio/wasmer/pull/409) Improved Emscripten functions to run JavascriptCore compiled to wasm
- [#399](https://github.com/wasmerio/wasmer/pull/399) Add example of using a plugin extended from WASI
- [#397](https://github.com/wasmerio/wasmer/pull/397) Fix WASI fs abstraction to work on Windows
- [#390](https://github.com/wasmerio/wasmer/pull/390) Pin released wapm version and add it as a git submodule
- [#408](https://github.com/wasmerio/wasmer/pull/408) Add images to windows installer and update installer to add wapm bin directory to path

## 0.4.0 - 2019-04-23

- [#383](https://github.com/wasmerio/wasmer/pull/383) Hook up wasi exit code to wasmer cli.
- [#382](https://github.com/wasmerio/wasmer/pull/382) Improve error message on `--backend` flag to only suggest currently enabled backends
- [#381](https://github.com/wasmerio/wasmer/pull/381) Allow retrieving propagated user errors.
- [#379](https://github.com/wasmerio/wasmer/pull/379) Fix small return types from imported functions.
- [#371](https://github.com/wasmerio/wasmer/pull/371) Add more Debug impl for WASI types
- [#368](https://github.com/wasmerio/wasmer/pull/368) Fix issue with write buffering
- [#343](https://github.com/wasmerio/wasmer/pull/343) Implement preopened files for WASI and fix aligment issue when accessing WASI memory
- [#367](https://github.com/wasmerio/wasmer/pull/367) Add caching support to the LLVM backend.
- [#366](https://github.com/wasmerio/wasmer/pull/366) Remove `UserTrapper` trait to fix [#365](https://github.com/wasmerio/wasmer/issues/365).
- [#348](https://github.com/wasmerio/wasmer/pull/348) Refactor internal runtime ↔️ backend abstraction.
- [#355](https://github.com/wasmerio/wasmer/pull/355) Misc changes to `Cargo.toml`s for publishing
- [#352](https://github.com/wasmerio/wasmer/pull/352) Bump version numbers to 0.3.0
- [#351](https://github.com/wasmerio/wasmer/pull/351) Add hidden option to specify wasm program name (can be used to improve error messages)
- [#350](https://github.com/wasmerio/wasmer/pull/350) Enforce that CHANGELOG.md is updated through CI.
- [#349](https://github.com/wasmerio/wasmer/pull/349) Add [CHANGELOG.md](https://github.com/wasmerio/wasmer/blob/master/CHANGELOG.md).

## 0.3.0 - 2019-04-12

- [#276](https://github.com/wasmerio/wasmer/pull/276) [#288](https://github.com/wasmerio/wasmer/pull/288) [#344](https://github.com/wasmerio/wasmer/pull/344) Use new singlepass backend (with the `--backend=singlepass` when running Wasmer)
- [#338](https://github.com/wasmerio/wasmer/pull/338) Actually catch traps/panics/etc when using a typed func.
- [#325](https://github.com/wasmerio/wasmer/pull/325) Fixed func_index in debug mode
- [#323](https://github.com/wasmerio/wasmer/pull/323) Add validate subcommand to validate Wasm files
- [#321](https://github.com/wasmerio/wasmer/pull/321) Upgrade to Cranelift 0.3.0
- [#319](https://github.com/wasmerio/wasmer/pull/319) Add Export and GlobalDescriptor to Runtime API
- [#310](https://github.com/wasmerio/wasmer/pull/310) Cleanup warnings
- [#299](https://github.com/wasmerio/wasmer/pull/299) [#300](https://github.com/wasmerio/wasmer/pull/300) [#301](https://github.com/wasmerio/wasmer/pull/301) [#303](https://github.com/wasmerio/wasmer/pull/303) [#304](https://github.com/wasmerio/wasmer/pull/304) [#305](https://github.com/wasmerio/wasmer/pull/305) [#306](https://github.com/wasmerio/wasmer/pull/306) [#307](https://github.com/wasmerio/wasmer/pull/307) Add support for WASI 🎉
- [#286](https://github.com/wasmerio/wasmer/pull/286) Add extend to imports
- [#278](https://github.com/wasmerio/wasmer/pull/278) Add versioning to cache
- [#250](https://github.com/wasmerio/wasmer/pull/250) Setup bors<|MERGE_RESOLUTION|>--- conflicted
+++ resolved
@@ -7,19 +7,15 @@
 
 ## **[Unreleased]**
 
-<<<<<<< HEAD
+### Added
+
+* [#1894](https://github.com/wasmerio/wasmer/pull/1894) Added exports `wasmer::{CraneliftOptLevel, LLVMOptLevel}` to allow using `Cranelift::opt_level` and `LLVM::opt_level` directly via the `wasmer` crate
+
 ### Changed
 
 - [#1936](https://github.com/wasmerio/wasmer/pull/1936) Rename the `wasmer-engine-native` to `wasmer-engine-shared-library`
-=======
-### Added
-
-* [#1894](https://github.com/wasmerio/wasmer/pull/1894) Added exports `wasmer::{CraneliftOptLevel, LLVMOptLevel}` to allow using `Cranelift::opt_level` and `LLVM::opt_level` directly via the `wasmer` crate
-
-### Changed
-
-### Fixed
->>>>>>> 8125cd33
+
+### Fixed
 
 ## 1.0.0-beta2 - 2020-12-16
 
