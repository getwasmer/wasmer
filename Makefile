.PHONY: spectests emtests clean build install lint precommit docs examples

ARCH := $(shell uname -m)

ifeq ($(ARCH), x86_64)
  # In X64, all backends are enabled
  backends := singlepass cranelift llvm
  default_backend := cranelift
else ifeq ($(ARCH), aarch64)
  # In ARM 64, only singlepass is enabled
  backends := singlepass
  default_backend := singlepass
else
  $(error Architecture $(ARCH) not yet supported in Wasmer)
endif

# Generate files
generate-spectests:
	WASMER_RUNTIME_GENERATE_SPECTESTS=1 cargo build -p wasmer-runtime-core --release \
	&& echo "formatting" \
	&& cargo fmt

generate-emtests:
	WASM_EMSCRIPTEN_GENERATE_EMTESTS=1 cargo build -p wasmer-emscripten-tests --release \
	&& echo "formatting" \
	&& cargo fmt

generate-wasitests: wasitests-setup
	WASM_WASI_GENERATE_WASITESTS=1 cargo build -p wasmer-wasi-tests --release -vv \
	&& echo "formatting" \
	&& cargo fmt

spectests-generate: generate-spectests
emtests-generate: generate-emtests
wasitests-generate: generate-wasitests

generate: generate-spectests generate-emtests generate-wasitests


# Spectests
spectests-singlepass:
	cargo test --manifest-path lib/spectests/Cargo.toml --release --features singlepass -- --nocapture --test-threads 1

spectests-cranelift:
	cargo test --manifest-path lib/spectests/Cargo.toml --release --features clif -- --nocapture

spectests-llvm:
	cargo test --manifest-path lib/spectests/Cargo.toml --release --features llvm -- --nocapture

spectests: $(foreach backend,$(backends),spectests-$(backend))


# Emscripten tests
emtests-singlepass:
	cargo test --manifest-path lib/emscripten-tests/Cargo.toml --release --features singlepass -- --test-threads=1

emtests-cranelift:
	cargo test --manifest-path lib/emscripten-tests/Cargo.toml --release --features clif -- --test-threads=1

emtests-llvm:
	cargo test --manifest-path lib/emscripten-tests/Cargo.toml --release --features llvm -- --test-threads=1

emtests-unit:
	cargo test --manifest-path lib/emscripten/Cargo.toml --release

emtests: emtests-unit $(foreach backend,$(backends),emtests-$(backend))


# Middleware tests
middleware-singlepass:
	cargo test --manifest-path lib/middleware-common-tests/Cargo.toml --release --features singlepass

middleware-cranelift:
	cargo test --manifest-path lib/middleware-common-tests/Cargo.toml --release --features clif

middleware-llvm:
	cargo test --manifest-path lib/middleware-common-tests/Cargo.toml --release --features llvm

middleware: $(foreach backend,$(backends),middleware-$(backend))


# Wasitests
wasitests-setup:
	rm -rf lib/wasi-tests/wasitests/test_fs/temp
	mkdir -p lib/wasi-tests/wasitests/test_fs/temp

wasitests-singlepass: wasitests-setup
	# Skip wasitests on singlepass for now, until they are fixed on ARM devices
	# cargo test --manifest-path lib/wasi-tests/Cargo.toml --release --features singlepass -- --test-threads=1 --nocapture

wasitests-cranelift: wasitests-setup
	cargo test --manifest-path lib/wasi-tests/Cargo.toml --release --features clif -- --test-threads=1 --nocapture

wasitests-llvm: wasitests-setup
	cargo test --manifest-path lib/wasi-tests/Cargo.toml --release --features llvm -- --test-threads=1 --nocapture

wasitests-unit: wasitests-setup
	cargo test --manifest-path lib/wasi/Cargo.toml --release

wasitests: wasitests-unit $(foreach backend,$(backends),wasitests-$(backend))


# Backends
singlepass: spectests-singlepass emtests-singlepass middleware-singlepass wasitests-singlepass
	cargo test -p wasmer-singlepass-backend --release
	cargo test --manifest-path lib/runtime-core-tests/Cargo.toml --release --no-default-features --features backend-singlepass

cranelift: spectests-cranelift emtests-cranelift middleware-cranelift wasitests-cranelift
	cargo test -p wasmer-clif-backend --release
	cargo test -p wasmer-runtime-core-tests --release

llvm: spectests-llvm emtests-llvm wasitests-llvm
	cargo test -p wasmer-llvm-backend --release
	cargo test -p wasmer-llvm-backend-tests --release
	cargo test --manifest-path lib/runtime-core-tests/Cargo.toml --release --no-default-features --features backend-llvm


# All tests
capi-singlepass:
	cargo build --manifest-path lib/runtime-c-api/Cargo.toml --release \
		--no-default-features --features singlepass-backend,wasi

capi-cranelift:
	cargo build --manifest-path lib/runtime-c-api/Cargo.toml --release \
		--no-default-features --features cranelift-backend,wasi

capi-llvm:
	cargo build --manifest-path lib/runtime-c-api/Cargo.toml --release \
		--no-default-features --features llvm-backend,wasi

capi-emscripten:
	cargo build --manifest-path lib/runtime-c-api/Cargo.toml --release \
		--no-default-features --features singlepass-backend,emscripten

# We use cranelift as the default backend for the capi for now
capi: capi-${default_backend}

test-capi-singlepass: capi-singlepass
	cargo test --manifest-path lib/runtime-c-api/Cargo.toml --release \
		--no-default-features --features singlepass-backend,wasi

test-capi-cranelift: capi-cranelift
	cargo test --manifest-path lib/runtime-c-api/Cargo.toml --release \
		--no-default-features --features cranelift-backend,wasi

test-capi-llvm: capi-llvm
	cargo test --manifest-path lib/runtime-c-api/Cargo.toml --release \
		--no-default-features --features llvm-backend,wasi

test-capi-emscripten: capi-emscripten
	cargo test --manifest-path lib/runtime-c-api/Cargo.toml --release \
		--no-default-features --features singlepass-backend,emscripten

test-capi: $(foreach backend,$(backends),test-capi-$(backend)) test-capi-emscripten

capi-test: test-capi

test-rest:
	cargo test --release \
		--no-default-features --features backend-${default_backend},wasi \
		--all \
		--exclude wasmer-runtime-c-api \
		--exclude wasmer-emscripten \
		--exclude wasmer-spectests \
		--exclude wasmer-wasi \
		--exclude wasmer-middleware-common \
		--exclude wasmer-middleware-common-tests \
		--exclude wasmer-singlepass-backend \
		--exclude wasmer-clif-backend \
		--exclude wasmer-llvm-backend \
		--exclude wasmer-wasi-tests \
		--exclude wasmer-emscripten-tests \
		--exclude wasmer-runtime-core-tests

tests: spectests emtests middleware wasitests test-rest examples

test: tests

# Integration tests
integration-tests: release examples
	echo "Running Integration Tests"
	./integration_tests/lua/test.sh
	./integration_tests/nginx/test.sh
	./integration_tests/cowsay/test.sh

examples:
	cargo run --example plugin
	cargo run --example callback


# Utils
lint:
	cargo fmt --all -- --check

precommit: lint test

debug:
	cargo build --release --features backend-${default_backend},debug,trace

install:
	cargo install --path .

# Checks
check-bench-singlepass:
	cargo check --benches --all --no-default-features --features backend-singlepass \
	--exclude wasmer-clif-backend --exclude wasmer-llvm-backend --exclude wasmer-kernel-loader

check-bench-cranelift:
	cargo check --benches --all --no-default-features --features backend-cranelift \
	--exclude wasmer-singlepass-backend --exclude wasmer-llvm-backend --exclude wasmer-kernel-loader \
	--exclude wasmer-middleware-common-tests

check-bench-llvm:
	cargo check --benches --all --no-default-features --features backend-llvm \
	--exclude wasmer-singlepass-backend --exclude wasmer-clif-backend --exclude wasmer-kernel-loader

check-bench: $(foreach backend,$(backends),check-bench-$(backend))


# TODO: We wanted `--workspace --exclude wasmer-runtime`, but can't due
# to https://github.com/rust-lang/cargo/issues/6745 .
NOT_RUNTIME_CRATES = -p wasmer-clif-backend -p wasmer-singlepass-backend -p wasmer-middleware-common -p wasmer-runtime-core -p wasmer-emscripten -p wasmer-llvm-backend -p wasmer-wasi -p wasmer-kernel-loader -p wasmer-dev-utils -p wasmer-wasi-tests -p wasmer-middleware-common-tests -p wasmer-emscripten-tests
RUNTIME_CHECK = cargo check --manifest-path lib/runtime/Cargo.toml --no-default-features
check: check-bench
	cargo check $(NOT_RUNTIME_CRATES)
	cargo check --release $(NOT_RUNTIME_CRATES)
	cargo check --all-features $(NOT_RUNTIME_CRATES)
	cargo check --release --all-features $(NOT_RUNTIME_CRATES)
	# wasmer-runtime doesn't work with all backends enabled at once.
	#
	# We test using manifest-path directly so as to disable the default.
	# `--no-default-features` only disables the default features in the
	# current package, not the package specified by `-p`. This is
	# intentional.
	#
	# Test default features, test 'debug' feature only in non-release
	# builds, test as many combined features as possible with each backend
	# as default, and test a minimal set of features with only one backend
	# at a time.
	cargo check --manifest-path lib/runtime/Cargo.toml
<<<<<<< HEAD
	# Check some of the cases where deterministic execution could matter
	cargo check --manifest-path lib/runtime/Cargo.toml --features deterministic-execution
	cargo check --manifest-path lib/runtime/Cargo.toml --no-default-features \
		--features=default-backend-singlepass,deterministic-execution
	cargo check --manifest-path lib/runtime/Cargo.toml --no-default-features \
		--features=default-backend-llvm,deterministic-execution
	cargo check --release --manifest-path lib/runtime/Cargo.toml
=======
>>>>>>> 98fb412a

	$(RUNTIME_CHECK) \
		--features=default-backend-singlepass,singlepass,cranelift,llvm,cache,debug,deterministic-execution


# We convert `$backend1 $backend2 ...` to `backend-$backend1,backend-$backend2,..."
comma := ,
empty :=
space := $(empty) $(empty)
backend_features := $(foreach backend,$(backends),backend-$(backend))
features:= $(subst $(space),$(comma),$(backend_features))

# Release
release:
	cargo build --release --features ${features},loader-kernel,experimental-io-devices

release-cranelift:
	cargo build --release --features backend-cranelift

release-singlepass:
	cargo build --release --features backend-singlepass

release-llvm:
	cargo build --release --features backend-llvm,experimental-io-devices


# Benchmarks
bench-singlepass:
	cargo bench --all --no-default-features --features backend-singlepass \
	--exclude wasmer-clif-backend --exclude wasmer-llvm-backend --exclude wasmer-kernel-loader

bench-cranelift:
	cargo bench --all --no-default-features --features backend-cranelift \
	--exclude wasmer-singlepass-backend --exclude wasmer-llvm-backend --exclude wasmer-kernel-loader \
	--exclude wasmer-middleware-common-tests

bench-llvm:
	cargo bench --all --no-default-features --features backend-llvm \
	--exclude wasmer-singlepass-backend --exclude wasmer-clif-backend --exclude wasmer-kernel-loader

bench: $(foreach backend,$(backends),bench-$(backend))


# Build utils
build-install:
	mkdir -p ./install/bin
	cp ./wapm-cli/target/release/wapm ./install/bin/
	cp ./target/release/wasmer ./install/bin/
	tar -C ./install -zcvf wasmer.tar.gz bin/wapm bin/wasmer

# For installing the contents locally
do-install:
	tar -C ~/.wasmer -zxvf wasmer.tar.gz

publish-release:
	ghr -t ${GITHUB_TOKEN} -u ${CIRCLE_PROJECT_USERNAME} -r ${CIRCLE_PROJECT_REPONAME} -c ${CIRCLE_SHA1} -delete ${VERSION} ./artifacts/

# cargo install cargo-deps
# must install graphviz for `dot`
dep-graph:
	cargo deps --optional-deps --filter wasmer-wasi wasmer-wasi-tests wasmer-kernel-loader wasmer-dev-utils wasmer-llvm-backend wasmer-emscripten wasmer-emscripten-tests wasmer-runtime-core wasmer-runtime wasmer-middleware-common wasmer-middleware-common-tests wasmer-singlepass-backend wasmer-clif-backend wasmer --manifest-path Cargo.toml | dot -Tpng > wasmer_depgraph.png

docs:
	cargo doc --features=backend-singlepass,backend-cranelift,backend-llvm,docs,wasi,managed

wapm:
	cargo build --release --manifest-path wapm-cli/Cargo.toml --features telemetry,update-notifications<|MERGE_RESOLUTION|>--- conflicted
+++ resolved
@@ -238,16 +238,6 @@
 	# as default, and test a minimal set of features with only one backend
 	# at a time.
 	cargo check --manifest-path lib/runtime/Cargo.toml
-<<<<<<< HEAD
-	# Check some of the cases where deterministic execution could matter
-	cargo check --manifest-path lib/runtime/Cargo.toml --features deterministic-execution
-	cargo check --manifest-path lib/runtime/Cargo.toml --no-default-features \
-		--features=default-backend-singlepass,deterministic-execution
-	cargo check --manifest-path lib/runtime/Cargo.toml --no-default-features \
-		--features=default-backend-llvm,deterministic-execution
-	cargo check --release --manifest-path lib/runtime/Cargo.toml
-=======
->>>>>>> 98fb412a
 
 	$(RUNTIME_CHECK) \
 		--features=default-backend-singlepass,singlepass,cranelift,llvm,cache,debug,deterministic-execution
