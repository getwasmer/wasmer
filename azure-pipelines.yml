--- conflicted
+++ resolved
@@ -74,10 +74,9 @@
     steps:
       - checkout: self
       - template: .azure/install-rust.yml
-      #- template: .azure/install-llvm.yml
-      - template: .azure/install-sccache.yml
-      - template: .azure/install-cmake.yml
-      - template: .azure/install-pkg-config.yml
+      - template: .azure/install-llvm.yml
+      - template: .azure/install-sccache.yml
+      - template: .azure/install-cmake.yml
       - bash: |
           hostname
           uname -a
@@ -152,11 +151,10 @@
     steps:
       - checkout: self
       - template: .azure/install-rust.yml
-        #- template: .azure/install-llvm.yml
+      - template: .azure/install-llvm.yml
       - template: .azure/install-sccache.yml
       - template: .azure/install-cmake.yml
       - template: .azure/install-innosetup.yml
-      - template: .azure/install-pkg-config.yml
       - bash: |
           mkdir -p artifacts
         displayName: Create Artifacts Dir
@@ -225,14 +223,9 @@
     steps:
       - checkout: self
       - template: .azure/install-rust.yml
-<<<<<<< HEAD
-        #- template: .azure/install-llvm.yml
-=======
-      - template: .azure/install-llvm.yml
->>>>>>> 99f8c949
-      - template: .azure/install-sccache.yml
-      - template: .azure/install-cmake.yml
-      - template: .azure/install-pkg-config.yml
+      - template: .azure/install-llvm.yml
+      - template: .azure/install-sccache.yml
+      - template: .azure/install-cmake.yml
       - bash: |
           mkdir -p artifacts
         displayName: Create Artifacts Dir
