--- conflicted
+++ resolved
@@ -8,21 +8,12 @@
 edition = "2018"
 
 [dependencies]
-<<<<<<< HEAD
-wasmer-runtime-core = { path = "../runtime-core", version = "0.5.6" }
+wasmer-runtime-core = { path = "../runtime-core", version = "0.5.7" }
 cranelift-native = { git = "https://github.com/wasmerio/cranelift.git", rev = "060c5a8e3553540144ca08ca028972c57693fa6e" }
 cranelift-codegen = { git = "https://github.com/wasmerio/cranelift.git", rev = "060c5a8e3553540144ca08ca028972c57693fa6e" }
 cranelift-entity = { git = "https://github.com/wasmerio/cranelift.git", rev = "060c5a8e3553540144ca08ca028972c57693fa6e" }
 cranelift-frontend = { git = "https://github.com/wasmerio/cranelift.git", rev = "060c5a8e3553540144ca08ca028972c57693fa6e" }
 cranelift-wasm = { git = "https://github.com/wasmerio/cranelift.git", rev = "060c5a8e3553540144ca08ca028972c57693fa6e" }
-=======
-wasmer-runtime-core = { path = "../runtime-core", version = "0.5.7" }
-cranelift-native = { version = "0.31" }
-cranelift-codegen = { version = "0.31" }
-cranelift-entity = { version = "0.31" }
-cranelift-frontend = { package = "wasmer-clif-fork-frontend", version = "0.31" }
-cranelift-wasm = { package = "wasmer-clif-fork-wasm", version = "0.31" }
->>>>>>> dbfd1c61
 hashbrown = "0.1"
 target-lexicon = "0.4.0"
 wasmparser = "0.34.0"
