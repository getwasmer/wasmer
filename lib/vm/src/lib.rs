--- conflicted
+++ resolved
@@ -58,11 +58,8 @@
     VMTableImport, VMTrampoline,
 };
 pub use crate::vmoffsets::{TargetSharedSignatureIndex, VMOffsets};
-<<<<<<< HEAD
+use loupe::MemoryUsage;
 pub use wasmer_types::VMExternRef;
-=======
-use loupe::MemoryUsage;
->>>>>>> a6831451
 
 /// Version number of this crate.
 pub const VERSION: &str = env!("CARGO_PKG_VERSION");
