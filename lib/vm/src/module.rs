// This file contains code from external sources.
// Attributions: https://github.com/wasmerio/wasmer/blob/master/ATTRIBUTIONS.md

//! Data structure for representing WebAssembly modules in a
//! `wasmer::Module`.

use indexmap::IndexMap;
<<<<<<< HEAD
#[cfg(feature = "enable-serde")]
=======
use loupe::MemoryUsage;
#[cfg(feature = "enable-rkyv")]
use rkyv::{
    de::SharedDeserializer, ser::Serializer, ser::SharedSerializer, Archive, Archived,
    Deserialize as RkyvDeserialize, Fallible, Serialize as RkyvSerialize,
};
>>>>>>> f2e9a571
use serde::{Deserialize, Serialize};
use std::collections::HashMap;
use std::fmt;
use std::iter::ExactSizeIterator;
#[cfg(feature = "enable-rkyv")]
use std::mem::MaybeUninit;
use std::sync::atomic::{AtomicUsize, Ordering::SeqCst};
use std::sync::Arc;
use wasmer_types::entity::{EntityRef, PrimaryMap};
#[cfg(feature = "enable-rkyv")]
use wasmer_types::ArchivableIndexMap;
use wasmer_types::{
    CustomSectionIndex, DataIndex, ElemIndex, ExportIndex, ExportType, ExternType, FunctionIndex,
    FunctionType, GlobalIndex, GlobalInit, GlobalType, ImportIndex, ImportType, LocalFunctionIndex,
    LocalGlobalIndex, LocalMemoryIndex, LocalTableIndex, MemoryIndex, MemoryType, SignatureIndex,
    TableIndex, TableInitializer, TableType,
};

#[derive(Debug, Clone, MemoryUsage)]
#[cfg_attr(
    feature = "enable-rkyv",
    derive(RkyvSerialize, RkyvDeserialize, Archive)
)]
pub struct ModuleId {
    id: usize,
}

impl ModuleId {
    pub fn id(&self) -> String {
        format!("{}", &self.id)
    }
}

impl Default for ModuleId {
    fn default() -> Self {
        static NEXT_ID: AtomicUsize = AtomicUsize::new(0);
        Self {
            id: NEXT_ID.fetch_add(1, SeqCst),
        }
    }
}

/// A translated WebAssembly module, excluding the function bodies and
/// memory initializers.
<<<<<<< HEAD
#[derive(Debug, Clone)]
#[cfg_attr(feature = "enable-serde", derive(Serialize, Deserialize))]
=======
#[derive(Debug, Clone, Serialize, Deserialize, MemoryUsage)]
>>>>>>> f2e9a571
pub struct ModuleInfo {
    /// A unique identifier (within this process) for this module.
    ///
    /// We skip serialization/deserialization of this field, as it
    /// should be computed by the process.
<<<<<<< HEAD
    #[cfg_attr(feature = "enable-serde", serde(skip_serializing, skip_deserializing))]
=======
    /// It's not skipped in rkyv, but that is okay, because even though it's skipped in bincode/serde
    /// it's still deserialized back as a garbage number, and later override from computed by the process
    #[serde(skip_serializing, skip_deserializing)]
>>>>>>> f2e9a571
    pub id: ModuleId,

    /// The name of this wasm module, often found in the wasm file.
    pub name: Option<String>,

    /// Imported entities with the (module, field, index_of_the_import)
    ///
    /// Keeping the `index_of_the_import` is important, as there can be
    /// two same references to the same import, and we don't want to confuse
    /// them.
    pub imports: IndexMap<(String, String, u32), ImportIndex>,

    /// Exported entities.
    pub exports: IndexMap<String, ExportIndex>,

    /// The module "start" function, if present.
    pub start_function: Option<FunctionIndex>,

    /// WebAssembly table initializers.
    pub table_initializers: Vec<TableInitializer>,

    /// WebAssembly passive elements.
    pub passive_elements: HashMap<ElemIndex, Box<[FunctionIndex]>>,

    /// WebAssembly passive data segments.
    pub passive_data: HashMap<DataIndex, Arc<[u8]>>,

    /// WebAssembly global initializers.
    pub global_initializers: PrimaryMap<LocalGlobalIndex, GlobalInit>,

    /// WebAssembly function names.
    pub function_names: HashMap<FunctionIndex, String>,

    /// WebAssembly function signatures.
    pub signatures: PrimaryMap<SignatureIndex, FunctionType>,

    /// WebAssembly functions (imported and local).
    pub functions: PrimaryMap<FunctionIndex, SignatureIndex>,

    /// WebAssembly tables (imported and local).
    pub tables: PrimaryMap<TableIndex, TableType>,

    /// WebAssembly linear memories (imported and local).
    pub memories: PrimaryMap<MemoryIndex, MemoryType>,

    /// WebAssembly global variables (imported and local).
    pub globals: PrimaryMap<GlobalIndex, GlobalType>,

    /// Custom sections in the module.
    pub custom_sections: IndexMap<String, CustomSectionIndex>,

    /// The data for each CustomSection in the module.
    pub custom_sections_data: PrimaryMap<CustomSectionIndex, Arc<[u8]>>,

    /// Number of imported functions in the module.
    pub num_imported_functions: usize,

    /// Number of imported tables in the module.
    pub num_imported_tables: usize,

    /// Number of imported memories in the module.
    pub num_imported_memories: usize,

    /// Number of imported globals in the module.
    pub num_imported_globals: usize,
}

/// Mirror version of ModuleInfo that can derive rkyv traits
#[cfg(feature = "enable-rkyv")]
#[derive(RkyvSerialize, RkyvDeserialize, Archive)]
pub struct ArchivableModuleInfo {
    name: Option<String>,
    imports: ArchivableIndexMap<(String, String, u32), ImportIndex>,
    exports: ArchivableIndexMap<String, ExportIndex>,
    start_function: Option<FunctionIndex>,
    table_initializers: Vec<TableInitializer>,
    passive_elements: HashMap<ElemIndex, Box<[FunctionIndex]>>,
    passive_data: HashMap<DataIndex, Arc<[u8]>>,
    global_initializers: PrimaryMap<LocalGlobalIndex, GlobalInit>,
    function_names: HashMap<FunctionIndex, String>,
    signatures: PrimaryMap<SignatureIndex, FunctionType>,
    functions: PrimaryMap<FunctionIndex, SignatureIndex>,
    tables: PrimaryMap<TableIndex, TableType>,
    memories: PrimaryMap<MemoryIndex, MemoryType>,
    globals: PrimaryMap<GlobalIndex, GlobalType>,
    custom_sections: ArchivableIndexMap<String, CustomSectionIndex>,
    custom_sections_data: PrimaryMap<CustomSectionIndex, Arc<[u8]>>,
    num_imported_functions: usize,
    num_imported_tables: usize,
    num_imported_memories: usize,
    num_imported_globals: usize,
}

#[cfg(feature = "enable-rkyv")]
impl From<ModuleInfo> for ArchivableModuleInfo {
    fn from(it: ModuleInfo) -> ArchivableModuleInfo {
        ArchivableModuleInfo {
            name: it.name,
            imports: ArchivableIndexMap::from(it.imports),
            exports: ArchivableIndexMap::from(it.exports),
            start_function: it.start_function,
            table_initializers: it.table_initializers,
            passive_elements: it.passive_elements,
            passive_data: it.passive_data,
            global_initializers: it.global_initializers,
            function_names: it.function_names,
            signatures: it.signatures,
            functions: it.functions,
            tables: it.tables,
            memories: it.memories,
            globals: it.globals,
            custom_sections: ArchivableIndexMap::from(it.custom_sections),
            custom_sections_data: it.custom_sections_data,
            num_imported_functions: it.num_imported_functions,
            num_imported_tables: it.num_imported_tables,
            num_imported_memories: it.num_imported_memories,
            num_imported_globals: it.num_imported_globals,
        }
    }
}

#[cfg(feature = "enable-rkyv")]
impl From<ArchivableModuleInfo> for ModuleInfo {
    fn from(it: ArchivableModuleInfo) -> ModuleInfo {
        ModuleInfo {
            id: Default::default(),
            name: it.name,
            imports: it.imports.into(),
            exports: it.exports.into(),
            start_function: it.start_function,
            table_initializers: it.table_initializers,
            passive_elements: it.passive_elements,
            passive_data: it.passive_data,
            global_initializers: it.global_initializers,
            function_names: it.function_names,
            signatures: it.signatures,
            functions: it.functions,
            tables: it.tables,
            memories: it.memories,
            globals: it.globals,
            custom_sections: it.custom_sections.into(),
            custom_sections_data: it.custom_sections_data,
            num_imported_functions: it.num_imported_functions,
            num_imported_tables: it.num_imported_tables,
            num_imported_memories: it.num_imported_memories,
            num_imported_globals: it.num_imported_globals,
        }
    }
}

#[cfg(feature = "enable-rkyv")]
impl From<&ModuleInfo> for ArchivableModuleInfo {
    fn from(it: &ModuleInfo) -> ArchivableModuleInfo {
        ArchivableModuleInfo::from(it.clone())
    }
}

#[cfg(feature = "enable-rkyv")]
impl Archive for ModuleInfo {
    type Archived = <ArchivableModuleInfo as Archive>::Archived;
    type Resolver = <ArchivableModuleInfo as Archive>::Resolver;

    fn resolve(&self, pos: usize, resolver: Self::Resolver, out: &mut MaybeUninit<Self::Archived>) {
        ArchivableModuleInfo::from(self).resolve(pos, resolver, out)
    }
}

#[cfg(feature = "enable-rkyv")]
impl<S: Serializer + SharedSerializer + ?Sized> RkyvSerialize<S> for ModuleInfo {
    fn serialize(&self, serializer: &mut S) -> Result<Self::Resolver, S::Error> {
        ArchivableModuleInfo::from(self).serialize(serializer)
    }
}

#[cfg(feature = "enable-rkyv")]
impl<D: Fallible + ?Sized + SharedDeserializer> RkyvDeserialize<ModuleInfo, D>
    for Archived<ModuleInfo>
{
    fn deserialize(&self, deserializer: &mut D) -> Result<ModuleInfo, D::Error> {
        let r: ArchivableModuleInfo =
            RkyvDeserialize::<ArchivableModuleInfo, D>::deserialize(self, deserializer)?;
        Ok(ModuleInfo::from(r))
    }
}

// For test serialization correctness, everything except module id should be same
impl PartialEq for ModuleInfo {
    fn eq(&self, other: &ModuleInfo) -> bool {
        self.name == other.name
            && self.imports == other.imports
            && self.exports == other.exports
            && self.start_function == other.start_function
            && self.table_initializers == other.table_initializers
            && self.passive_elements == other.passive_elements
            && self.passive_data == other.passive_data
            && self.global_initializers == other.global_initializers
            && self.function_names == other.function_names
            && self.signatures == other.signatures
            && self.functions == other.functions
            && self.tables == other.tables
            && self.memories == other.memories
            && self.globals == other.globals
            && self.custom_sections == other.custom_sections
            && self.custom_sections_data == other.custom_sections_data
            && self.num_imported_functions == other.num_imported_functions
            && self.num_imported_tables == other.num_imported_tables
            && self.num_imported_memories == other.num_imported_memories
            && self.num_imported_globals == other.num_imported_globals
    }
}

impl Eq for ModuleInfo {}

impl ModuleInfo {
    /// Allocates the module data structures.
    pub fn new() -> Self {
        Self {
            id: ModuleId::default(),
            name: None,
            imports: IndexMap::new(),
            exports: IndexMap::new(),
            start_function: None,
            table_initializers: Vec::new(),
            passive_elements: HashMap::new(),
            passive_data: HashMap::new(),
            global_initializers: PrimaryMap::new(),
            function_names: HashMap::new(),
            signatures: PrimaryMap::new(),
            functions: PrimaryMap::new(),
            tables: PrimaryMap::new(),
            memories: PrimaryMap::new(),
            globals: PrimaryMap::new(),
            num_imported_functions: 0,
            num_imported_tables: 0,
            num_imported_memories: 0,
            num_imported_globals: 0,
            custom_sections: IndexMap::new(),
            custom_sections_data: PrimaryMap::new(),
        }
    }

    /// Get the given passive element, if it exists.
    pub fn get_passive_element(&self, index: ElemIndex) -> Option<&[FunctionIndex]> {
        self.passive_elements.get(&index).map(|es| &**es)
    }

    /// Get the exported signatures of the module
    pub fn exported_signatures(&self) -> Vec<FunctionType> {
        self.exports
            .iter()
            .filter_map(|(_name, export_index)| match export_index {
                ExportIndex::Function(i) => {
                    let signature = self.functions.get(*i).unwrap();
                    let func_type = self.signatures.get(*signature).unwrap();
                    Some(func_type.clone())
                }
                _ => None,
            })
            .collect::<Vec<FunctionType>>()
    }

    /// Get the export types of the module
    pub fn exports<'a>(&'a self) -> ExportsIterator<impl Iterator<Item = ExportType> + 'a> {
        let iter = self.exports.iter().map(move |(name, export_index)| {
            let extern_type = match export_index {
                ExportIndex::Function(i) => {
                    let signature = self.functions.get(*i).unwrap();
                    let func_type = self.signatures.get(*signature).unwrap();
                    ExternType::Function(func_type.clone())
                }
                ExportIndex::Table(i) => {
                    let table_type = self.tables.get(*i).unwrap();
                    ExternType::Table(*table_type)
                }
                ExportIndex::Memory(i) => {
                    let memory_type = self.memories.get(*i).unwrap();
                    ExternType::Memory(*memory_type)
                }
                ExportIndex::Global(i) => {
                    let global_type = self.globals.get(*i).unwrap();
                    ExternType::Global(*global_type)
                }
            };
            ExportType::new(name, extern_type)
        });
        ExportsIterator {
            iter,
            size: self.exports.len(),
        }
    }

    /// Get the export types of the module
    pub fn imports<'a>(&'a self) -> ImportsIterator<impl Iterator<Item = ImportType> + 'a> {
        let iter = self
            .imports
            .iter()
            .map(move |((module, field, _), import_index)| {
                let extern_type = match import_index {
                    ImportIndex::Function(i) => {
                        let signature = self.functions.get(*i).unwrap();
                        let func_type = self.signatures.get(*signature).unwrap();
                        ExternType::Function(func_type.clone())
                    }
                    ImportIndex::Table(i) => {
                        let table_type = self.tables.get(*i).unwrap();
                        ExternType::Table(*table_type)
                    }
                    ImportIndex::Memory(i) => {
                        let memory_type = self.memories.get(*i).unwrap();
                        ExternType::Memory(*memory_type)
                    }
                    ImportIndex::Global(i) => {
                        let global_type = self.globals.get(*i).unwrap();
                        ExternType::Global(*global_type)
                    }
                };
                ImportType::new(module, field, extern_type)
            });
        ImportsIterator {
            iter,
            size: self.imports.len(),
        }
    }

    /// Get the custom sections of the module given a `name`.
    pub fn custom_sections<'a>(&'a self, name: &'a str) -> impl Iterator<Item = Arc<[u8]>> + 'a {
        self.custom_sections
            .iter()
            .filter_map(move |(section_name, section_index)| {
                if name != section_name {
                    return None;
                }
                Some(self.custom_sections_data[*section_index].clone())
            })
    }

    /// Convert a `LocalFunctionIndex` into a `FunctionIndex`.
    pub fn func_index(&self, local_func: LocalFunctionIndex) -> FunctionIndex {
        FunctionIndex::new(self.num_imported_functions + local_func.index())
    }

    /// Convert a `FunctionIndex` into a `LocalFunctionIndex`. Returns None if the
    /// index is an imported function.
    pub fn local_func_index(&self, func: FunctionIndex) -> Option<LocalFunctionIndex> {
        func.index()
            .checked_sub(self.num_imported_functions)
            .map(LocalFunctionIndex::new)
    }

    /// Test whether the given function index is for an imported function.
    pub fn is_imported_function(&self, index: FunctionIndex) -> bool {
        index.index() < self.num_imported_functions
    }

    /// Convert a `LocalTableIndex` into a `TableIndex`.
    pub fn table_index(&self, local_table: LocalTableIndex) -> TableIndex {
        TableIndex::new(self.num_imported_tables + local_table.index())
    }

    /// Convert a `TableIndex` into a `LocalTableIndex`. Returns None if the
    /// index is an imported table.
    pub fn local_table_index(&self, table: TableIndex) -> Option<LocalTableIndex> {
        table
            .index()
            .checked_sub(self.num_imported_tables)
            .map(LocalTableIndex::new)
    }

    /// Test whether the given table index is for an imported table.
    pub fn is_imported_table(&self, index: TableIndex) -> bool {
        index.index() < self.num_imported_tables
    }

    /// Convert a `LocalMemoryIndex` into a `MemoryIndex`.
    pub fn memory_index(&self, local_memory: LocalMemoryIndex) -> MemoryIndex {
        MemoryIndex::new(self.num_imported_memories + local_memory.index())
    }

    /// Convert a `MemoryIndex` into a `LocalMemoryIndex`. Returns None if the
    /// index is an imported memory.
    pub fn local_memory_index(&self, memory: MemoryIndex) -> Option<LocalMemoryIndex> {
        memory
            .index()
            .checked_sub(self.num_imported_memories)
            .map(LocalMemoryIndex::new)
    }

    /// Test whether the given memory index is for an imported memory.
    pub fn is_imported_memory(&self, index: MemoryIndex) -> bool {
        index.index() < self.num_imported_memories
    }

    /// Convert a `LocalGlobalIndex` into a `GlobalIndex`.
    pub fn global_index(&self, local_global: LocalGlobalIndex) -> GlobalIndex {
        GlobalIndex::new(self.num_imported_globals + local_global.index())
    }

    /// Convert a `GlobalIndex` into a `LocalGlobalIndex`. Returns None if the
    /// index is an imported global.
    pub fn local_global_index(&self, global: GlobalIndex) -> Option<LocalGlobalIndex> {
        global
            .index()
            .checked_sub(self.num_imported_globals)
            .map(LocalGlobalIndex::new)
    }

    /// Test whether the given global index is for an imported global.
    pub fn is_imported_global(&self, index: GlobalIndex) -> bool {
        index.index() < self.num_imported_globals
    }

    /// Get the Module name
    pub fn name(&self) -> String {
        match self.name {
            Some(ref name) => name.to_string(),
            None => "<module>".to_string(),
        }
    }

    /// Get the imported function types of the module.
    pub fn imported_function_types<'a>(&'a self) -> impl Iterator<Item = FunctionType> + 'a {
        self.functions
            .values()
            .take(self.num_imported_functions)
            .map(move |sig_index| self.signatures[*sig_index].clone())
    }
}

impl fmt::Display for ModuleInfo {
    fn fmt(&self, f: &mut fmt::Formatter<'_>) -> fmt::Result {
        write!(f, "{}", self.name())
    }
}

// Code inspired from
// https://www.reddit.com/r/rust/comments/9vspv4/extending_iterators_ergonomically/

/// This iterator allows us to iterate over the exports
/// and offer nice API ergonomics over it.
pub struct ExportsIterator<I: Iterator<Item = ExportType> + Sized> {
    iter: I,
    size: usize,
}

impl<I: Iterator<Item = ExportType> + Sized> ExactSizeIterator for ExportsIterator<I> {
    // We can easily calculate the remaining number of iterations.
    fn len(&self) -> usize {
        self.size
    }
}

impl<I: Iterator<Item = ExportType> + Sized> ExportsIterator<I> {
    /// Get only the functions
    pub fn functions(self) -> impl Iterator<Item = ExportType<FunctionType>> + Sized {
        self.iter.filter_map(|extern_| match extern_.ty() {
            ExternType::Function(ty) => Some(ExportType::new(extern_.name(), ty.clone())),
            _ => None,
        })
    }
    /// Get only the memories
    pub fn memories(self) -> impl Iterator<Item = ExportType<MemoryType>> + Sized {
        self.iter.filter_map(|extern_| match extern_.ty() {
            ExternType::Memory(ty) => Some(ExportType::new(extern_.name(), *ty)),
            _ => None,
        })
    }
    /// Get only the tables
    pub fn tables(self) -> impl Iterator<Item = ExportType<TableType>> + Sized {
        self.iter.filter_map(|extern_| match extern_.ty() {
            ExternType::Table(ty) => Some(ExportType::new(extern_.name(), *ty)),
            _ => None,
        })
    }
    /// Get only the globals
    pub fn globals(self) -> impl Iterator<Item = ExportType<GlobalType>> + Sized {
        self.iter.filter_map(|extern_| match extern_.ty() {
            ExternType::Global(ty) => Some(ExportType::new(extern_.name(), *ty)),
            _ => None,
        })
    }
}

impl<I: Iterator<Item = ExportType> + Sized> Iterator for ExportsIterator<I> {
    type Item = ExportType;
    fn next(&mut self) -> Option<Self::Item> {
        self.iter.next()
    }
}

/// This iterator allows us to iterate over the imports
/// and offer nice API ergonomics over it.
pub struct ImportsIterator<I: Iterator<Item = ImportType> + Sized> {
    iter: I,
    size: usize,
}

impl<I: Iterator<Item = ImportType> + Sized> ExactSizeIterator for ImportsIterator<I> {
    // We can easily calculate the remaining number of iterations.
    fn len(&self) -> usize {
        self.size
    }
}

impl<I: Iterator<Item = ImportType> + Sized> ImportsIterator<I> {
    /// Get only the functions
    pub fn functions(self) -> impl Iterator<Item = ImportType<FunctionType>> + Sized {
        self.iter.filter_map(|extern_| match extern_.ty() {
            ExternType::Function(ty) => Some(ImportType::new(
                extern_.module(),
                extern_.name(),
                ty.clone(),
            )),
            _ => None,
        })
    }
    /// Get only the memories
    pub fn memories(self) -> impl Iterator<Item = ImportType<MemoryType>> + Sized {
        self.iter.filter_map(|extern_| match extern_.ty() {
            ExternType::Memory(ty) => Some(ImportType::new(extern_.module(), extern_.name(), *ty)),
            _ => None,
        })
    }
    /// Get only the tables
    pub fn tables(self) -> impl Iterator<Item = ImportType<TableType>> + Sized {
        self.iter.filter_map(|extern_| match extern_.ty() {
            ExternType::Table(ty) => Some(ImportType::new(extern_.module(), extern_.name(), *ty)),
            _ => None,
        })
    }
    /// Get only the globals
    pub fn globals(self) -> impl Iterator<Item = ImportType<GlobalType>> + Sized {
        self.iter.filter_map(|extern_| match extern_.ty() {
            ExternType::Global(ty) => Some(ImportType::new(extern_.module(), extern_.name(), *ty)),
            _ => None,
        })
    }
}

impl<I: Iterator<Item = ImportType> + Sized> Iterator for ImportsIterator<I> {
    type Item = ImportType;
    fn next(&mut self) -> Option<Self::Item> {
        self.iter.next()
    }
}<|MERGE_RESOLUTION|>--- conflicted
+++ resolved
@@ -5,16 +5,13 @@
 //! `wasmer::Module`.
 
 use indexmap::IndexMap;
-<<<<<<< HEAD
-#[cfg(feature = "enable-serde")]
-=======
 use loupe::MemoryUsage;
 #[cfg(feature = "enable-rkyv")]
 use rkyv::{
     de::SharedDeserializer, ser::Serializer, ser::SharedSerializer, Archive, Archived,
     Deserialize as RkyvDeserialize, Fallible, Serialize as RkyvSerialize,
 };
->>>>>>> f2e9a571
+#[cfg(feature = "enable-serde")]
 use serde::{Deserialize, Serialize};
 use std::collections::HashMap;
 use std::fmt;
@@ -59,24 +56,17 @@
 
 /// A translated WebAssembly module, excluding the function bodies and
 /// memory initializers.
-<<<<<<< HEAD
-#[derive(Debug, Clone)]
+
 #[cfg_attr(feature = "enable-serde", derive(Serialize, Deserialize))]
-=======
-#[derive(Debug, Clone, Serialize, Deserialize, MemoryUsage)]
->>>>>>> f2e9a571
+#[derive(Debug, Clone, MemoryUsage)]
 pub struct ModuleInfo {
     /// A unique identifier (within this process) for this module.
     ///
     /// We skip serialization/deserialization of this field, as it
     /// should be computed by the process.
-<<<<<<< HEAD
-    #[cfg_attr(feature = "enable-serde", serde(skip_serializing, skip_deserializing))]
-=======
     /// It's not skipped in rkyv, but that is okay, because even though it's skipped in bincode/serde
     /// it's still deserialized back as a garbage number, and later override from computed by the process
-    #[serde(skip_serializing, skip_deserializing)]
->>>>>>> f2e9a571
+    #[cfg_attr(feature = "enable-serde", serde(skip_serializing, skip_deserializing))]
     pub id: ModuleId,
 
     /// The name of this wasm module, often found in the wasm file.
