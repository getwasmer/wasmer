[package]
name = "wasmer-engine-native"
version = "1.0.2"
description = "Wasmer Native Engine"
categories = ["wasm"]
keywords = ["wasm", "webassembly", "engine", "native"]
authors = ["Wasmer Engineering Team <engineering@wasmer.io>"]
repository = "https://github.com/wasmerio/wasmer"
license = "MIT"
readme = "README.md"
edition = "2018"

[dependencies]
wasmer-types = { path = "../types", version = "1.0.2" }
wasmer-compiler = { path = "../compiler", version = "1.0.2" }
wasmer-vm = { path = "../vm", version = "1.0.2", features = ["enable-rkyv"] }
wasmer-engine = { path = "../engine", version = "1.0.2" }
wasmer-object = { path = "../object", version = "1.0.2" }
serde = { version = "1.0", features = ["derive", "rc"] }
cfg-if = "0.1"
tracing = "0.1"
bincode = "1.3"
leb128 = "0.2"
libloading = "0.7"
tempfile = "3.1"
which = "4.0"
<<<<<<< HEAD
rkyv = "0.4.1"
=======
loupe = "0.1"
>>>>>>> 6916e531

[features]
# Enable the `compiler` feature if you want the engine to compile
# and not be only on headless mode.
compiler = []

[badges]
maintenance = { status = "actively-developed" }<|MERGE_RESOLUTION|>--- conflicted
+++ resolved
@@ -24,11 +24,8 @@
 libloading = "0.7"
 tempfile = "3.1"
 which = "4.0"
-<<<<<<< HEAD
 rkyv = "0.4.1"
-=======
 loupe = "0.1"
->>>>>>> 6916e531
 
 [features]
 # Enable the `compiler` feature if you want the engine to compile
