[package]
name = "wasmer-runtime-core"
version = "0.1.2"
description = "Wasmer runtime core library"
license = "MIT"
authors = ["The Wasmer Engineering Team <engineering@wasmer.io>"]
repository = "https://github.com/wasmerio/wasmer"
edition = "2018"

[dependencies]
hashbrown = "0.1"
nix = "0.12.0"
page_size = "0.4.1"
wasmparser = "0.23.0"
parking_lot = "0.7.1"
lazy_static = "1.2.0"
<<<<<<< HEAD
indexmap = "1.0.2"

# Dependencies for caching.
[dependencies.serde]
version = "1.0"
optional = true
[dependencies.serde_derive]
version = "1.0"
optional = true
[dependencies.serde_bytes]
version = "0.10"
optional = true
[dependencies.serde-bench]
version = "0.0.7"
optional = true
[dependencies.memmap]
version = "0.7.0"
optional = true
[dependencies.sha2]
version = "0.8.0"
optional = true
=======
libc = "0.2.48"
errno = "0.2.4"
>>>>>>> d975a4c4

[target.'cfg(windows)'.dependencies]
winapi = { version = "0.3", features = ["memoryapi"] }

[target.'cfg(unix)'.dependencies]
errno = "0.2.4"

[dev-dependencies]
wasmer-clif-backend = { path = "../clif-backend", version = "0.1.2" }
field-offset = "0.1.1"

[features]
debug = []
cache = ["serde/rc", "serde_derive", "serde_bytes", "hashbrown/serde", "serde-bench", "memmap", "sha2"]
<|MERGE_RESOLUTION|>--- conflicted
+++ resolved
@@ -14,7 +14,6 @@
 wasmparser = "0.23.0"
 parking_lot = "0.7.1"
 lazy_static = "1.2.0"
-<<<<<<< HEAD
 indexmap = "1.0.2"
 
 # Dependencies for caching.
@@ -36,10 +35,9 @@
 [dependencies.sha2]
 version = "0.8.0"
 optional = true
-=======
+
 libc = "0.2.48"
 errno = "0.2.4"
->>>>>>> d975a4c4
 
 [target.'cfg(windows)'.dependencies]
 winapi = { version = "0.3", features = ["memoryapi"] }
