--- conflicted
+++ resolved
@@ -6,11 +6,7 @@
 use time;
 
 use super::env;
-<<<<<<< HEAD
-use wasmer_runtime_core::Instance;
-=======
-use wasmer_runtime::{vm::Ctx, types::MemoryIndex, structures::TypedIndex};
->>>>>>> 1d51fa2c
+use wasmer_runtime_core::vm::Ctx;
 
 #[cfg(target_os = "linux")]
 use libc::{CLOCK_MONOTONIC, CLOCK_MONOTONIC_COARSE, CLOCK_REALTIME};
@@ -45,7 +41,7 @@
     unsafe {
         let now = SystemTime::now();
         let since_epoch = now.duration_since(SystemTime::UNIX_EPOCH).unwrap();
-        let timeval_struct_ptr = vmctx.memory(MemoryIndex::new(0))[tp as usize] as *mut GuestTimeVal;
+        let timeval_struct_ptr = vmctx.memory(0)[tp as usize] as *mut GuestTimeVal;
 
         (*timeval_struct_ptr).tv_sec = since_epoch.as_secs() as _;
         (*timeval_struct_ptr).tv_usec = since_epoch.subsec_nanos() as _;
@@ -80,7 +76,7 @@
     };
 
     unsafe {
-        let timespec_struct_ptr = vmctx.memory(MemoryIndex::new(0))[tp as usize] as *mut GuestTimeSpec;
+        let timespec_struct_ptr = vmctx.memory(0)[tp as usize] as *mut GuestTimeSpec;
         (*timespec_struct_ptr).tv_sec = timespec.sec as _;
         (*timespec_struct_ptr).tv_nsec = timespec.nsec as _;
     }
@@ -132,7 +128,7 @@
 /// formats time as a C string
 #[allow(clippy::cast_ptr_alignment)]
 unsafe extern "C" fn fmt_time(time: u32, vmctx: &mut Ctx) -> *const c_char {
-    let date = &*(vmctx.memory(MemoryIndex::new(0))[time as usize] as *mut guest_tm);
+    let date = &*(vmctx.memory(0)[time as usize] as *mut guest_tm);
 
     let days = vec!["Sun", "Mon", "Tue", "Wed", "Thu", "Fri", "Sat"];
     let months = vec![
@@ -163,7 +159,7 @@
         let time_str_ptr = fmt_time(time, vmctx);
         copy_cstr_into_wasm(vmctx, time_str_ptr)
 
-        // let c_str = vmctx.memory(MemoryIndex::new(0))[res as usize] as *mut i8;
+        // let c_str = vmctx.memory(0)[res as usize] as *mut i8;
         // use std::ffi::CStr;
         // debug!("#### cstr = {:?}", CStr::from_ptr(c_str));
     }
@@ -181,7 +177,7 @@
         let time_str_ptr = fmt_time(time, vmctx);
         write_to_buf(time_str_ptr, buf, 26, vmctx)
 
-        // let c_str = vmctx.memory(MemoryIndex::new(0))[res as usize] as *mut i8;
+        // let c_str = vmctx.memory(0)[res as usize] as *mut i8;
         // use std::ffi::CStr;
         // debug!("#### cstr = {:?}", CStr::from_ptr(c_str));
     }
@@ -195,7 +191,7 @@
     //      https://stackoverflow.com/questions/19170721/real-time-awareness-of-timezone-change-in-localtime-vs-localtime-r
 
     let timespec = unsafe {
-        let time_p_addr = vmctx.memory(MemoryIndex::new(0))[time_p as usize] as *mut i64;
+        let time_p_addr = vmctx.memory(0)[time_p as usize] as *mut i64;
         let seconds = *time_p_addr.clone();
         time::Timespec::new(seconds, 0)
     };
@@ -203,7 +199,7 @@
 
     unsafe {
         let tm_struct_offset = env::call_malloc(mem::size_of::<guest_tm>() as _, vmctx);
-        let tm_struct_ptr = vmctx.memory(MemoryIndex::new(0))[tm_struct_offset as usize] as *mut guest_tm;
+        let tm_struct_ptr = vmctx.memory(0)[tm_struct_offset as usize] as *mut guest_tm;
         // debug!(
         //     ">>>>>>> time = {}, {}, {}, {}, {}, {}, {}, {}",
         //     result_tm.tm_sec, result_tm.tm_min, result_tm.tm_hour, result_tm.tm_mday,
@@ -233,7 +229,7 @@
     //      https://stackoverflow.com/questions/19170721/real-time-awareness-of-timezone-change-in-localtime-vs-localtime-r
 
     unsafe {
-        let seconds = vmctx.memory(MemoryIndex::new(0))[time_p as usize] as *const i32;
+        let seconds = vmctx.memory(0)[time_p as usize] as *const i32;
         let timespec = time::Timespec::new(*seconds as _, 0);
         let result_tm = time::at(timespec);
 
@@ -243,7 +239,7 @@
         //     result_tm.tm_mon, result_tm.tm_year, result_tm.tm_wday, result_tm.tm_yday,
         // );
 
-        let result_addr = vmctx.memory(MemoryIndex::new(0))[result as usize] as *mut guest_tm;
+        let result_addr = vmctx.memory(0)[result as usize] as *mut guest_tm;
 
         (*result_addr).tm_sec = result_tm.tm_sec;
         (*result_addr).tm_min = result_tm.tm_min;
@@ -267,7 +263,7 @@
     debug!("emscripten::_time {}", time_p);
 
     unsafe {
-        let time_p_addr = vmctx.memory(MemoryIndex::new(0))[time_p as usize] as *mut i64;
+        let time_p_addr = vmctx.memory(0)[time_p as usize] as *mut i64;
         libc_time(time_p_addr)
     }
 }
