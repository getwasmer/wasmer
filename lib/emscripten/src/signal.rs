--- conflicted
+++ resolved
@@ -1,14 +1,10 @@
 // use super::varargs::VarArgs;
-<<<<<<< HEAD
-use wasmer_runtime_core::Instance;
-=======
-use wasmer_runtime::{vm::Ctx, types::MemoryIndex, structures::TypedIndex};
->>>>>>> 1d51fa2c
+use wasmer_runtime_core::vm::Ctx;
 
 #[allow(clippy::cast_ptr_alignment)]
 pub extern "C" fn _sigemptyset(set: u32, vmctx: &mut Ctx) -> i32 {
     debug!("emscripten::_sigemptyset");
-    let set_addr = vmctx.memory(MemoryIndex::new(0))[set as usize] as *mut u32;
+    let set_addr = vmctx.memory(0)[set as usize] as *mut u32;
     unsafe {
         *set_addr = 0;
     }
@@ -23,14 +19,14 @@
 #[allow(clippy::cast_ptr_alignment)]
 pub extern "C" fn _sigaddset(set: u32, signum: u32, vmctx: &mut Ctx) -> i32 {
     debug!("emscripten::_sigaddset {}, {}", set, signum);
-    let set_addr = vmctx.memory(MemoryIndex::new(0))[set as usize] as *mut u32;
+    let set_addr = vmctx.memory(0)[set as usize] as *mut u32;
     unsafe {
         *set_addr |= 1 << (signum - 1);
     }
     0
 }
 
-pub extern "C" fn _sigprocmask() -> i32 {
+pub extern "C" fn _sigprocmask(_vmctx: &mut Ctx) -> i32 {
     debug!("emscripten::_sigprocmask");
     0
 }
