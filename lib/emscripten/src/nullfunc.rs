use super::process::abort_with_message;
<<<<<<< HEAD
use wasmer_runtime_core::Instance;
=======
>>>>>>> 1d51fa2c

pub extern "C" fn nullfunc_ii(x: u32) {
    debug!("emscripten::nullfunc_ii {}", x);
    abort_with_message("Invalid function pointer called with signature 'ii'. Perhaps this is an invalid value (e.g. caused by calling a virtual method on a NULL pointer)? Or calling a function with an incorrect type, which will fail? (it is worth building your source files with -Werror (warnings are errors), as warnings can indicate undefined behavior which can cause this)");
}

pub extern "C" fn nullfunc_iii(x: u32) {
    debug!("emscripten::nullfunc_iii {}", x);
    abort_with_message("Invalid function pointer called with signature 'iii'. Perhaps this is an invalid value (e.g. caused by calling a virtual method on a NULL pointer)? Or calling a function with an incorrect type, which will fail? (it is worth building your source files with -Werror (warnings are errors), as warnings can indicate undefined behavior which can cause this)");
}

pub extern "C" fn nullfunc_iiii(x: u32) {
    debug!("emscripten::nullfunc_iiii {}", x);
    abort_with_message("Invalid function pointer called with signature 'iiii'. Perhaps this is an invalid value (e.g. caused by calling a virtual method on a NULL pointer)? Or calling a function with an incorrect type, which will fail? (it is worth building your source files with -Werror (warnings are errors), as warnings can indicate undefined behavior which can cause this)");
}

pub extern "C" fn nullfunc_iiiii(x: u32) {
    debug!("emscripten::nullfunc_iiiii {}", x);
    abort_with_message("Invalid function pointer called with signature 'iiiii'. Perhaps this is an invalid value (e.g. caused by calling a virtual method on a NULL pointer)? Or calling a function with an incorrect type, which will fail? (it is worth building your source files with -Werror (warnings are errors), as warnings can indicate undefined behavior which can cause this)");
}

pub extern "C" fn nullfunc_iiiiii(x: u32) {
    debug!("emscripten::nullfunc_iiiiii {}", x);
    abort_with_message("Invalid function pointer called with signature 'iiiiii'. Perhaps this is an invalid value (e.g. caused by calling a virtual method on a NULL pointer)? Or calling a function with an incorrect type, which will fail? (it is worth building your source files with -Werror (warnings are errors), as warnings can indicate undefined behavior which can cause this)");
}

pub extern "C" fn nullfunc_v(x: u32) {
    debug!("emscripten::nullfunc_v {}", x);
    abort_with_message("Invalid function pointer called with signature 'v'. Perhaps this is an invalid value (e.g. caused by calling a virtual method on a NULL pointer)? Or calling a function with an incorrect type, which will fail? (it is worth building your source files with -Werror (warnings are errors), as warnings can indicate undefined behavior which can cause this)");
}

pub extern "C" fn nullfunc_vi(x: u32) {
    debug!("emscripten::nullfunc_vi {}", x);
    abort_with_message("Invalid function pointer called with signature 'vi'. Perhaps this is an invalid value (e.g. caused by calling a virtual method on a NULL pointer)? Or calling a function with an incorrect type, which will fail? (it is worth building your source files with -Werror (warnings are errors), as warnings can indicate undefined behavior which can cause this)");
}

pub extern "C" fn nullfunc_vii(x: u32) {
    debug!("emscripten::nullfunc_vii {}", x);
    abort_with_message("Invalid function pointer called with signature 'vii'. Perhaps this is an invalid value (e.g. caused by calling a virtual method on a NULL pointer)? Or calling a function with an incorrect type, which will fail? (it is worth building your source files with -Werror (warnings are errors), as warnings can indicate undefined behavior which can cause this)");
}

pub extern "C" fn nullfunc_viii(x: u32) {
    debug!("emscripten::nullfunc_viii {}", x);
    abort_with_message("Invalid function pointer called with signature 'viii'. Perhaps this is an invalid value (e.g. caused by calling a virtual method on a NULL pointer)? Or calling a function with an incorrect type, which will fail? (it is worth building your source files with -Werror (warnings are errors), as warnings can indicate undefined behavior which can cause this)");
}

pub extern "C" fn nullfunc_viiii(x: u32) {
    debug!("emscripten::nullfunc_viiii {}", x);
    abort_with_message("Invalid function pointer called with signature 'viiii'. Perhaps this is an invalid value (e.g. caused by calling a virtual method on a NULL pointer)? Or calling a function with an incorrect type, which will fail? (it is worth building your source files with -Werror (warnings are errors), as warnings can indicate undefined behavior which can cause this)");
}

pub extern "C" fn nullfunc_viiiii(_x: u32) {
    debug!("emscripten::nullfunc_viiiii");
    abort_with_message("Invalid function pointer called with signature 'viiiii'. Perhaps this is an invalid value (e.g. caused by calling a virtual method on a NULL pointer)? Or calling a function with an incorrect type, which will fail? (it is worth building your source files with -Werror (warnings are errors), as warnings can indicate undefined behavior which can cause this)");
}

pub extern "C" fn nullfunc_viiiiii(_x: u32) {
    debug!("emscripten::nullfunc_viiiiii");
    abort_with_message("Invalid function pointer called with signature 'viiiiii'. Perhaps this is an invalid value (e.g. caused by calling a virtual method on a NULL pointer)? Or calling a function with an incorrect type, which will fail? (it is worth building your source files with -Werror (warnings are errors), as warnings can indicate undefined behavior which can cause this)");
}<|MERGE_RESOLUTION|>--- conflicted
+++ resolved
@@ -1,65 +1,62 @@
 use super::process::abort_with_message;
-<<<<<<< HEAD
-use wasmer_runtime_core::Instance;
-=======
->>>>>>> 1d51fa2c
+use wasmer_runtime_core::vm::Ctx;
 
-pub extern "C" fn nullfunc_ii(x: u32) {
+pub extern "C" fn nullfunc_ii(x: u32, _vmctx: &mut Ctx) {
     debug!("emscripten::nullfunc_ii {}", x);
     abort_with_message("Invalid function pointer called with signature 'ii'. Perhaps this is an invalid value (e.g. caused by calling a virtual method on a NULL pointer)? Or calling a function with an incorrect type, which will fail? (it is worth building your source files with -Werror (warnings are errors), as warnings can indicate undefined behavior which can cause this)");
 }
 
-pub extern "C" fn nullfunc_iii(x: u32) {
+pub extern "C" fn nullfunc_iii(x: u32, _vmctx: &mut Ctx) {
     debug!("emscripten::nullfunc_iii {}", x);
     abort_with_message("Invalid function pointer called with signature 'iii'. Perhaps this is an invalid value (e.g. caused by calling a virtual method on a NULL pointer)? Or calling a function with an incorrect type, which will fail? (it is worth building your source files with -Werror (warnings are errors), as warnings can indicate undefined behavior which can cause this)");
 }
 
-pub extern "C" fn nullfunc_iiii(x: u32) {
+pub extern "C" fn nullfunc_iiii(x: u32, _vmctx: &mut Ctx) {
     debug!("emscripten::nullfunc_iiii {}", x);
     abort_with_message("Invalid function pointer called with signature 'iiii'. Perhaps this is an invalid value (e.g. caused by calling a virtual method on a NULL pointer)? Or calling a function with an incorrect type, which will fail? (it is worth building your source files with -Werror (warnings are errors), as warnings can indicate undefined behavior which can cause this)");
 }
 
-pub extern "C" fn nullfunc_iiiii(x: u32) {
+pub extern "C" fn nullfunc_iiiii(x: u32, _vmctx: &mut Ctx) {
     debug!("emscripten::nullfunc_iiiii {}", x);
     abort_with_message("Invalid function pointer called with signature 'iiiii'. Perhaps this is an invalid value (e.g. caused by calling a virtual method on a NULL pointer)? Or calling a function with an incorrect type, which will fail? (it is worth building your source files with -Werror (warnings are errors), as warnings can indicate undefined behavior which can cause this)");
 }
 
-pub extern "C" fn nullfunc_iiiiii(x: u32) {
+pub extern "C" fn nullfunc_iiiiii(x: u32, _vmctx: &mut Ctx) {
     debug!("emscripten::nullfunc_iiiiii {}", x);
     abort_with_message("Invalid function pointer called with signature 'iiiiii'. Perhaps this is an invalid value (e.g. caused by calling a virtual method on a NULL pointer)? Or calling a function with an incorrect type, which will fail? (it is worth building your source files with -Werror (warnings are errors), as warnings can indicate undefined behavior which can cause this)");
 }
 
-pub extern "C" fn nullfunc_v(x: u32) {
+pub extern "C" fn nullfunc_v(x: u32, _vmctx: &mut Ctx) {
     debug!("emscripten::nullfunc_v {}", x);
     abort_with_message("Invalid function pointer called with signature 'v'. Perhaps this is an invalid value (e.g. caused by calling a virtual method on a NULL pointer)? Or calling a function with an incorrect type, which will fail? (it is worth building your source files with -Werror (warnings are errors), as warnings can indicate undefined behavior which can cause this)");
 }
 
-pub extern "C" fn nullfunc_vi(x: u32) {
+pub extern "C" fn nullfunc_vi(x: u32, _vmctx: &mut Ctx) {
     debug!("emscripten::nullfunc_vi {}", x);
     abort_with_message("Invalid function pointer called with signature 'vi'. Perhaps this is an invalid value (e.g. caused by calling a virtual method on a NULL pointer)? Or calling a function with an incorrect type, which will fail? (it is worth building your source files with -Werror (warnings are errors), as warnings can indicate undefined behavior which can cause this)");
 }
 
-pub extern "C" fn nullfunc_vii(x: u32) {
+pub extern "C" fn nullfunc_vii(x: u32, _vmctx: &mut Ctx) {
     debug!("emscripten::nullfunc_vii {}", x);
     abort_with_message("Invalid function pointer called with signature 'vii'. Perhaps this is an invalid value (e.g. caused by calling a virtual method on a NULL pointer)? Or calling a function with an incorrect type, which will fail? (it is worth building your source files with -Werror (warnings are errors), as warnings can indicate undefined behavior which can cause this)");
 }
 
-pub extern "C" fn nullfunc_viii(x: u32) {
+pub extern "C" fn nullfunc_viii(x: u32, _vmctx: &mut Ctx) {
     debug!("emscripten::nullfunc_viii {}", x);
     abort_with_message("Invalid function pointer called with signature 'viii'. Perhaps this is an invalid value (e.g. caused by calling a virtual method on a NULL pointer)? Or calling a function with an incorrect type, which will fail? (it is worth building your source files with -Werror (warnings are errors), as warnings can indicate undefined behavior which can cause this)");
 }
 
-pub extern "C" fn nullfunc_viiii(x: u32) {
+pub extern "C" fn nullfunc_viiii(x: u32, _vmctx: &mut Ctx) {
     debug!("emscripten::nullfunc_viiii {}", x);
     abort_with_message("Invalid function pointer called with signature 'viiii'. Perhaps this is an invalid value (e.g. caused by calling a virtual method on a NULL pointer)? Or calling a function with an incorrect type, which will fail? (it is worth building your source files with -Werror (warnings are errors), as warnings can indicate undefined behavior which can cause this)");
 }
 
-pub extern "C" fn nullfunc_viiiii(_x: u32) {
+pub extern "C" fn nullfunc_viiiii(_x: u32, _vmctx: &mut Ctx) {
     debug!("emscripten::nullfunc_viiiii");
     abort_with_message("Invalid function pointer called with signature 'viiiii'. Perhaps this is an invalid value (e.g. caused by calling a virtual method on a NULL pointer)? Or calling a function with an incorrect type, which will fail? (it is worth building your source files with -Werror (warnings are errors), as warnings can indicate undefined behavior which can cause this)");
 }
 
-pub extern "C" fn nullfunc_viiiiii(_x: u32) {
+pub extern "C" fn nullfunc_viiiiii(_x: u32, _vmctx: &mut Ctx) {
     debug!("emscripten::nullfunc_viiiiii");
     abort_with_message("Invalid function pointer called with signature 'viiiiii'. Perhaps this is an invalid value (e.g. caused by calling a virtual method on a NULL pointer)? Or calling a function with an incorrect type, which will fail? (it is worth building your source files with -Werror (warnings are errors), as warnings can indicate undefined behavior which can cause this)");
 }