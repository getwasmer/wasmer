--- conflicted
+++ resolved
@@ -1,11 +1,7 @@
 use libc::printf as _printf;
 
-<<<<<<< HEAD
-use wasmer_runtime_core::Instance;
+use wasmer_runtime_core::vm::Ctx;
 
-=======
-use wasmer_runtime::{vm::Ctx, types::{MemoryIndex}, structures::{TypedIndex}};
->>>>>>> 1d51fa2c
 /// putchar
 pub use libc::putchar;
 
@@ -13,7 +9,7 @@
 pub extern "C" fn printf(memory_offset: i32, extra: i32, vmctx: &mut Ctx) -> i32 {
     debug!("emscripten::printf {}, {}", memory_offset, extra);
     unsafe {
-        let addr = vmctx.memory(MemoryIndex::new(0))[memory_offset as usize] as _;
+        let addr = vmctx.memory(0)[memory_offset as usize] as _;
         _printf(addr, extra)
     }
 }