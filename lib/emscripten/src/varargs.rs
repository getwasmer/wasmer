use std::mem;
<<<<<<< HEAD
use wasmer_runtime_core::Instance;
=======
use wasmer_runtime::{vm::Ctx, types::MemoryIndex, structures::TypedIndex};
>>>>>>> 1d51fa2c

#[repr(transparent)]
pub struct VarArgs {
    pub pointer: u32, // assuming 32bit wasm
}

impl VarArgs {
    pub fn get<T: Sized>(&mut self, vmctx: &mut Ctx) -> T {
        let ptr = vmctx.memory(MemoryIndex::new(0))[self.pointer as usize];
        self.pointer += mem::size_of::<T>() as u32;
        unsafe { (ptr as *const T).read() }
    }
}<|MERGE_RESOLUTION|>--- conflicted
+++ resolved
@@ -1,9 +1,5 @@
 use std::mem;
-<<<<<<< HEAD
-use wasmer_runtime_core::Instance;
-=======
-use wasmer_runtime::{vm::Ctx, types::MemoryIndex, structures::TypedIndex};
->>>>>>> 1d51fa2c
+use wasmer_runtime_core::vm::Ctx;
 
 #[repr(transparent)]
 pub struct VarArgs {
@@ -12,7 +8,7 @@
 
 impl VarArgs {
     pub fn get<T: Sized>(&mut self, vmctx: &mut Ctx) -> T {
-        let ptr = vmctx.memory(MemoryIndex::new(0))[self.pointer as usize];
+        let ptr = vmctx.memory(0)[self.pointer as usize];
         self.pointer += mem::size_of::<T>() as u32;
         unsafe { (ptr as *const T).read() }
     }
