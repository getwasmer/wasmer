--- conflicted
+++ resolved
@@ -89,23 +89,7 @@
     Rets: WasmTypeList,
 {
     fn from(other: &NativeFunc<Args, Rets>) -> Self {
-<<<<<<< HEAD
-        let signature = FunctionType::new(Args::wasm_types(), Rets::wasm_types());
-        Self {
-            // TODO:
-            metadata: None,
-            vm_function: VMExportFunction {
-                address: other.address,
-                vmctx: other.vmctx,
-                signature,
-                kind: other.arg_kind,
-                call_trampoline: None,
-                instance_allocator: None,
-            },
-        }
-=======
         other.exported.clone()
->>>>>>> e1c92737
     }
 }
 
@@ -118,22 +102,7 @@
         Self {
             store: other.store,
             definition: other.definition,
-<<<<<<< HEAD
-            exported: ExportFunction {
-                // TODO:
-                metadata: None,
-                vm_function: VMExportFunction {
-                    address: other.address,
-                    vmctx: other.vmctx,
-                    signature,
-                    kind: other.arg_kind,
-                    call_trampoline: None,
-                    instance_allocator: None,
-                },
-            },
-=======
             exported: other.exported.clone(),
->>>>>>> e1c92737
         }
     }
 }
