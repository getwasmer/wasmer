//! Native Functions.
//!
//! This module creates the helper `NativeFunc` that let us call WebAssembly
//! functions with the native ABI, that is:
//!
//! ```ignore
//! let add_one = instance.exports.get_function("function_name")?;
//! let add_one_native: NativeFunc<i32, i32> = add_one.native().unwrap();
//! ```
use std::marker::PhantomData;

use crate::externals::function::{
    FunctionDefinition, HostFunctionDefinition, VMDynamicFunction, VMDynamicFunctionWithEnv,
    VMDynamicFunctionWithoutEnv, WasmFunctionDefinition,
};
use crate::{FromToNativeWasmType, Function, FunctionType, RuntimeError, Store, WasmTypeList};
use std::panic::{catch_unwind, AssertUnwindSafe};
use wasmer_engine::ExportFunction;
use wasmer_types::NativeWasmType;
use wasmer_vm::{
    VMDynamicFunctionContext, VMExportFunction, VMFunctionBody, VMFunctionEnvironment,
    VMFunctionKind,
};

/// A WebAssembly function that can be called natively
/// (using the Native ABI).
pub struct NativeFunc<Args = (), Rets = ()> {
    definition: FunctionDefinition,
    store: Store,
    address: *const VMFunctionBody,
    vmctx: VMFunctionEnvironment,
    arg_kind: VMFunctionKind,
    // exported: ExportFunction,
    _phantom: PhantomData<(Args, Rets)>,
}

unsafe impl<Args, Rets> Send for NativeFunc<Args, Rets> {}

impl<Args, Rets> NativeFunc<Args, Rets>
where
    Args: WasmTypeList,
    Rets: WasmTypeList,
{
    pub(crate) fn new(
        store: Store,
        address: *const VMFunctionBody,
        vmctx: VMFunctionEnvironment,
        arg_kind: VMFunctionKind,
        definition: FunctionDefinition,
    ) -> Self {
        Self {
            definition,
            store,
            address,
            vmctx,
            arg_kind,
            _phantom: PhantomData,
        }
    }
}

/*
impl<Args, Rets> From<&NativeFunc<Args, Rets>> for VMExportFunction
where
    Args: WasmTypeList,
    Rets: WasmTypeList,
{
    fn from(other: &NativeFunc<Args, Rets>) -> Self {
        let signature = FunctionType::new(Args::wasm_types(), Rets::wasm_types());
        Self {
            address: other.address,
            vmctx: other.vmctx,
            signature,
            kind: other.arg_kind,
            call_trampoline: None,
            instance_allocator: None,
        }
    }
}*/

impl<Args, Rets> From<&NativeFunc<Args, Rets>> for ExportFunction
where
    Args: WasmTypeList,
    Rets: WasmTypeList,
{
    fn from(other: &NativeFunc<Args, Rets>) -> Self {
        let signature = FunctionType::new(Args::wasm_types(), Rets::wasm_types());
        Self {
            // TODO:
            import_init_function_ptr: None,
            vm_function: VMExportFunction {
                address: other.address,
                vmctx: other.vmctx,
                signature,
                kind: other.arg_kind,
                call_trampoline: None,
            },
        }
    }
}

impl<Args, Rets> From<NativeFunc<Args, Rets>> for Function
where
    Args: WasmTypeList,
    Rets: WasmTypeList,
{
    fn from(other: NativeFunc<Args, Rets>) -> Self {
        let signature = FunctionType::new(Args::wasm_types(), Rets::wasm_types());
        Self {
            store: other.store,
            definition: other.definition,
            exported: ExportFunction {
<<<<<<< HEAD
                address: other.address,
                vmctx: other.vmctx,
                signature,
                kind: other.arg_kind,
                call_trampoline: None,
                instance_allocator: None,
=======
                // TODO:
                import_init_function_ptr: None,
                vm_function: VMExportFunction {
                    address: other.address,
                    vmctx: other.vmctx,
                    signature,
                    kind: other.arg_kind,
                    call_trampoline: None,
                },
>>>>>>> 6041c031
            },
        }
    }
}

macro_rules! impl_native_traits {
    (  $( $x:ident ),* ) => {
        #[allow(unused_parens, non_snake_case)]
        impl<$( $x , )* Rets> NativeFunc<( $( $x ),* ), Rets>
        where
            $( $x: FromToNativeWasmType, )*
            Rets: WasmTypeList,
        {
            /// Call the typed func and return results.
            pub fn call(&self, $( $x: $x, )* ) -> Result<Rets, RuntimeError> {
                match self.definition {
                    FunctionDefinition::Wasm(WasmFunctionDefinition {
                        trampoline
                    }) => {
                        // TODO: when `const fn` related features mature more, we can declare a single array
                        // of the correct size here.
                        let mut params_list = [ $( $x.to_native().to_binary() ),* ];
                        let mut rets_list_array = Rets::empty_array();
                        let rets_list = rets_list_array.as_mut();
                        let using_rets_array;
                        let args_rets: &mut [i128] = if params_list.len() > rets_list.len() {
                            using_rets_array = false;
                            params_list.as_mut()
                        } else {
                            using_rets_array = true;
                            for (i, &arg) in params_list.iter().enumerate() {
                                rets_list[i] = arg;
                            }
                            rets_list.as_mut()
                        };
                        unsafe {
                            wasmer_vm::wasmer_call_trampoline(
                                self.vmctx,
                                trampoline,
                                self.address,
                                args_rets.as_mut_ptr() as *mut u8,
                            )
                        }?;
                        let num_rets = rets_list.len();
                        if !using_rets_array && num_rets > 0 {
                            let src_pointer = params_list.as_ptr();
                            let rets_list = &mut rets_list_array.as_mut()[0] as *mut i128;
                            unsafe {
                                // TODO: we can probably remove this copy by doing some clever `transmute`s.
                                // we know it's not overlapping because `using_rets_array` is false
                                std::ptr::copy_nonoverlapping(src_pointer,
                                                              rets_list,
                                                              num_rets);
                            }
                        }
                        Ok(Rets::from_array(rets_list_array))
                        // TODO: When the Host ABI and Wasm ABI are the same, we could do this instead:
                        // but we can't currently detect whether that's safe.
                        //
                        // let results = unsafe {
                        //     wasmer_vm::catch_traps_with_result(self.vmctx, || {
                        //         let f = std::mem::transmute::<_, unsafe extern "C" fn( *mut VMContext, $( $x, )*) -> Rets::CStruct>(self.address);
                        //         // We always pass the vmctx
                        //         f( self.vmctx, $( $x, )* )
                        //     }).map_err(RuntimeError::from_trap)?
                        // };
                        // Ok(Rets::from_c_struct(results))

                    }
                    FunctionDefinition::Host(HostFunctionDefinition {
                        has_env
                    }) => {
                        match self.arg_kind {
                            VMFunctionKind::Static => {
                                let results = catch_unwind(AssertUnwindSafe(|| unsafe {
                                    let f = std::mem::transmute::<_, unsafe extern "C" fn( VMFunctionEnvironment, $( $x, )*) -> Rets::CStruct>(self.address);
                                    // We always pass the vmctx
                                    f( self.vmctx, $( $x, )* )
                                })).map_err(|e| RuntimeError::new(format!("{:?}", e)))?;
                                Ok(Rets::from_c_struct(results))
                            },
                            VMFunctionKind::Dynamic => {
                                let params_list = [ $( $x.to_native().to_value() ),* ];
                                let results = if !has_env {
                                    type VMContextWithoutEnv = VMDynamicFunctionContext<VMDynamicFunctionWithoutEnv>;
                                    unsafe {
                                        let ctx = self.vmctx.host_env as *mut VMContextWithoutEnv;
                                        (*ctx).ctx.call(&params_list)?
                                    }
                                } else {
                                    type VMContextWithEnv = VMDynamicFunctionContext<VMDynamicFunctionWithEnv<std::ffi::c_void>>;
                                    unsafe {
                                        let ctx = self.vmctx.host_env as *mut VMContextWithEnv;
                                        (*ctx).ctx.call(&params_list)?
                                    }
                                };
                                let mut rets_list_array = Rets::empty_array();
                                let mut_rets = rets_list_array.as_mut() as *mut [i128] as *mut i128;
                                for (i, ret) in results.iter().enumerate() {
                                    unsafe {
                                        ret.write_value_to(mut_rets.add(i));
                                    }
                                }
                                Ok(Rets::from_array(rets_list_array))
                            }
                        }
                    },
                }

            }
        }

        #[allow(unused_parens)]
        impl<'a, $( $x, )* Rets> crate::exports::ExportableWithGenerics<'a, ($( $x ),*), Rets> for NativeFunc<( $( $x ),* ), Rets>
        where
            $( $x: FromToNativeWasmType, )*
            Rets: WasmTypeList,
        {
            fn get_self_from_extern_with_generics(_extern: &crate::externals::Extern) -> Result<Self, crate::exports::ExportError> {
                use crate::exports::Exportable;
                crate::Function::get_self_from_extern(_extern)?.native().map_err(|_| crate::exports::ExportError::IncompatibleType)
            }
        }
    };
}

impl_native_traits!();
impl_native_traits!(A1);
impl_native_traits!(A1, A2);
impl_native_traits!(A1, A2, A3);
impl_native_traits!(A1, A2, A3, A4);
impl_native_traits!(A1, A2, A3, A4, A5);
impl_native_traits!(A1, A2, A3, A4, A5, A6);
impl_native_traits!(A1, A2, A3, A4, A5, A6, A7);
impl_native_traits!(A1, A2, A3, A4, A5, A6, A7, A8);
impl_native_traits!(A1, A2, A3, A4, A5, A6, A7, A8, A9);
impl_native_traits!(A1, A2, A3, A4, A5, A6, A7, A8, A9, A10);
impl_native_traits!(A1, A2, A3, A4, A5, A6, A7, A8, A9, A10, A11);
impl_native_traits!(A1, A2, A3, A4, A5, A6, A7, A8, A9, A10, A11, A12);
impl_native_traits!(A1, A2, A3, A4, A5, A6, A7, A8, A9, A10, A11, A12, A13);
impl_native_traits!(A1, A2, A3, A4, A5, A6, A7, A8, A9, A10, A11, A12, A13, A14);
impl_native_traits!(A1, A2, A3, A4, A5, A6, A7, A8, A9, A10, A11, A12, A13, A14, A15);
impl_native_traits!(A1, A2, A3, A4, A5, A6, A7, A8, A9, A10, A11, A12, A13, A14, A15, A16);
impl_native_traits!(A1, A2, A3, A4, A5, A6, A7, A8, A9, A10, A11, A12, A13, A14, A15, A16, A17);
impl_native_traits!(
    A1, A2, A3, A4, A5, A6, A7, A8, A9, A10, A11, A12, A13, A14, A15, A16, A17, A18
);
impl_native_traits!(
    A1, A2, A3, A4, A5, A6, A7, A8, A9, A10, A11, A12, A13, A14, A15, A16, A17, A18, A19
);
impl_native_traits!(
    A1, A2, A3, A4, A5, A6, A7, A8, A9, A10, A11, A12, A13, A14, A15, A16, A17, A18, A19, A20
);<|MERGE_RESOLUTION|>--- conflicted
+++ resolved
@@ -94,6 +94,7 @@
                 signature,
                 kind: other.arg_kind,
                 call_trampoline: None,
+                instance_allocator: None,
             },
         }
     }
@@ -110,14 +111,6 @@
             store: other.store,
             definition: other.definition,
             exported: ExportFunction {
-<<<<<<< HEAD
-                address: other.address,
-                vmctx: other.vmctx,
-                signature,
-                kind: other.arg_kind,
-                call_trampoline: None,
-                instance_allocator: None,
-=======
                 // TODO:
                 import_init_function_ptr: None,
                 vm_function: VMExportFunction {
@@ -126,8 +119,8 @@
                     signature,
                     kind: other.arg_kind,
                     call_trampoline: None,
+                    instance_allocator: None,
                 },
->>>>>>> 6041c031
             },
         }
     }
